--- conflicted
+++ resolved
@@ -13,11 +13,7 @@
       - id: isort
         name: isort (python)
         args: ["--profile", "black", --line-length=120]
-<<<<<<< HEAD
-  
-=======
-      
->>>>>>> 5d0a86b9
+        
   # black
   - repo: https://github.com/ambv/black
     rev: 23.3.0
