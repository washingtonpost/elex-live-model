--- conflicted
+++ resolved
@@ -36,8 +36,4 @@
           # these are errors that will be ignored by flake8
           # definitions here
           # https://flake8.pycqa.org/en/latest/user/error-codes.html
-<<<<<<< HEAD
-          - "--ignore=E266,E501,W503,F811"
-=======
-          - "--ignore=E266,E501,W503,F811,C901"
->>>>>>> 6125dccc
+          - "--ignore=E266,E501,W503,F811,C901"