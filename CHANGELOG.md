# Changelog

<<<<<<< HEAD
# 2.2.5 (11/7/2024)
- fix: hot fixes for the extrapolation step + using the presidential margins to infer a ticket splitting estimate in each house / senate race [#140](https://github.com/washingtonpost/elex-live-model/pull/140)

# 2.2.4 (11/5/2024)
- fix: partial reporting bug [#138](https://github.com/washingtonpost/elex-live-model/pull/138)
=======
# 2.2.4 (11/5/2024)
- fix: truncation can fail catastrophically when % reporting is too low [#138](https://github.com/washingtonpost/elex-live-model/pull/138)
>>>>>>> f141f7b9

# 2.2.3 (11/5/2024)
- chore: adding additional log [#135](https://github.com/washingtonpost/elex-live-model/pull/135)

# 2.2.2 (11/5/2024)
- fix: missing `est_correction` column in `VersionedResults` `DataFrame` in the event of bad data [#131](https://github.com/washingtonpost/elex-live-model/pull/131)

# 2.2.1 (11/1/2024)
- chore: downgrade botocore and s3transfer as per live team dependency [#128](https://github.com/washingtonpost/elex-live-model/pull/128)

## 2.2.0 (11/1/2024)
- chore: condensed logging of non-modeled units [#120](https://github.com/washingtonpost/elex-live-model/pull/120)
- feat: improvements to margin outlier detection [#121](https://github.com/washingtonpost/elex-live-model/pull/121)
- feat: extrapolation rule and improvements to called contest handling [#122](https://github.com/washingtonpost/elex-live-model/pull/122), [#123](https://github.com/washingtonpost/elex-live-model/pull/123), [#124](https://github.com/washingtonpost/elex-live-model/pull/124)
- feat: remove min/max during electoral votes estimation [#125](https://github.com/washingtonpost/elex-live-model/pull/125)

## 2.1.2 (10/24/2024)
- feat: `agg_model_hard_threshold` now defaults to `True`
- feat: using cross-validation to find the optimal OLS `lambda` for use in the `BootstrapElectionModel` is now optional due to the `lambda_` model parameter [#115](https://github.com/washingtonpost/elex-live-model/pull/115)

## 2.1.1 (10/10/2024)
- fix: allow multiple `alpha` values passed in to `ModelClient.get_national_summary_votes_estimates()` and change that method to return a `pandas.DataFrame` [#111](https://github.com/washingtonpost/elex-live-model/pull/111)

## 2.1.0 (09/23/2024)
- fix: model evaluation functions and margin estimand rounding [#94](https://github.com/washingtonpost/elex-live-model/pull/94)
- chore: updated requirements to their latest versions [#95](https://github.com/washingtonpost/elex-live-model/pull/95), [#103](https://github.com/washingtonpost/elex-live-model/pull/103)
- chore: remove duplicate code from the `Estimandizer` class [#96](https://github.com/washingtonpost/elex-live-model/pull/96)
- feat: verbose logging of duplicate units [#97](https://github.com/washingtonpost/elex-live-model/pull/97) and non-modeled units [#105](https://github.com/washingtonpost/elex-live-model/pull/105)
- fix: rare division by zero when creating `normalized_margin` [#98](https://github.com/washingtonpost/elex-live-model/pull/98)
- fix: aggregate model bug [#99](https://github.com/washingtonpost/elex-live-model/pull/99)
- feat: save aggregate model (national summary) predictions to s3 [#100](https://github.com/washingtonpost/elex-live-model/pull/100)
- feat: apply race calls to contest-level predictions in addition to national-level ones [#101](https://github.com/washingtonpost/elex-live-model/pull/101)
- feat: output the mean of the bootstrap as the point prediction [#102](https://github.com/washingtonpost/elex-live-model/pull/102)
- feat: save unit-level turnout predictions from the bootstrap model to s3 [#104](https://github.com/washingtonpost/elex-live-model/pull/104)
- feat: distinguish between genuinely unexpected and non-modeled (non-predictive) units [#105](https://github.com/washingtonpost/elex-live-model/pull/105)
- feat: options to override/control whether or not to allow the model to produce a race call for specified contests [#106](https://github.com/washingtonpost/elex-live-model/pull/106)

## 2.0.3 (11/06/2023)
- fix: fix print bug for aggregate model called states error [#90](https://github.com/washingtonpost/elex-live-model/pull/90)
- chore: add predicted turnout to predictions dataframe [#91](https://github.com/washingtonpost/elex-live-model/pull/91)

## 2.0.2 (11/02/2023)
- fix: allow bootstrap model parameters to be of type int as well as float [#86](https://github.com/washingtonpost/elex-live-model/pull/86)
- fix: pass alpha to national summary client function [#87](https://github.com/washingtonpost/elex-live-model/pull/87)

## 2.0.1 (10/23/2023)
- chore: updating all required packages to their latest versions and addressing some warnings that surfaced during testing [#81](https://github.com/washingtonpost/elex-live-model/pull/81)
- fix: CLI no longer throws an error if `aggregates` are missing or specified with columns that don't exist in the data [#83](https://github.com/washingtonpost/elex-live-model/pull/83)

## 2.0.0 (10/13/2023)
- fix: improved fixed effect features [#69](https://github.com/washingtonpost/elex-live-model/pull/69)
- fix: with the CLI, model-specific parameters passed in as a dictionary [#70](https://github.com/washingtonpost/elex-live-model/pull/70)
- fix: additional logic in the CLI to find the `.env` file [#71](https://github.com/washingtonpost/elex-live-model/pull/71)
- feat: all models are now subclasses of `BaseElectionModel` [#72](https://github.com/washingtonpost/elex-live-model/pull/72)
- feat: ability to create custom estimands [#75](https://github.com/washingtonpost/elex-live-model/pull/75)
- feat: bootstrap model [#76](https://github.com/washingtonpost/elex-live-model/pull/76)
- feat: conformal election model uses new faster quantile regression provided by `elex-solver` [#77](https://github.com/washingtonpost/elex-live-model/pull/77)

## 1.0.11 (08/14/2023)
- fix: upgrade to python 3.10 [#65] (https://github.com/washingtonpost/elex-live-model/pull/65)
- feat: generalize parameter checks [#64] (https://github.com/washingtonpost/elex-live-model/pull/64)
- fix: winsorization test error [#62] (https://github.com/washingtonpost/elex-live-model/pull/65)
- feat: add winsorization option [#58] (https://github.com/washingtonpost/elex-live-model/pull/58)
- fix: clean up tox errors [#57] (https://github.com/washingtonpost/elex-live-model/pull/57)
- refactor: remove model settings [#54] (https://github.com/washingtonpost/elex-live-model/pull/54)
- refactor: dynamically create default aggregates [#53] (https://github.com/washingtonpost/elex-live-model/pull/53)
- feat: add better default aggregates [#52] (https://github.com/washingtonpost/elex-live-model/pull/52)

## 1.0.10 (06/07/2023)
- fix: fixing a fixed effect bug [#35](https://github.com/washingtonpost/elex-live-model/pull/35)
- chore: updated boto3 version [#36](https://github.com/washingtonpost/elex-live-model/pull/36)
- feat: move fixed effect creation from CombinedDataHandler to Featurizer [#38](https://github.com/washingtonpost/elex-live-model/pull/38)
- refactor: removing residual column for nonreporting units [#39](https://github.com/washingtonpost/elex-live-model/pull/39)
- refactor: remove total voters column [#40](https://github.com/washingtonpost/elex-live-model/pull/40)
- feat: add regularization to model [#42](https://github.com/washingtonpost/elex-live-model/pull/42)
- feat: allow selection of fixed effects [#43](https://github.com/washingtonpost/elex-live-model/pull/43)
- fix: update checking fixed effect input [#44](https://github.com/washingtonpost/elex-live-model/pull/44)
- fix: rename regularization parameter [#46](https://github.com/washingtonpost/elex-live-model/pull/46)
- fix: stop unit tests from writing to s3 [#48](https://github.com/washingtonpost/elex-live-model/pull/48)

### 1.0.9 (03/06/2022)
- feat: allow model to return conformalization data [#32](https://github.com/washingtonpost/elex-live-model/pull/32)

### 1.0.8 (01/11/2022)
- fix: fix overwriting non-reporting lower/upper bounds in multiple prediction interval case [#23](https://github.com/washingtonpost/elex-live-model/pull/23)
- fix: fix bug when computing fixed effects [#27](https://github.com/washingtonpost/elex-live-model/pull/27)
- fix: fix overwritting columns when saving conformalization set/bounds to s3 [#28](https://github.com/washingtonpost/elex-live-model/pull/28)

### 1.0.7 (10/28/2022)
- fix: fix mape when uncontested historical baseline [#18](https://github.com/washingtonpost/elex-live-model/pull/18)
- fix: small relative weights for ecos solver [#19](https://github.com/washingtonpost/elex-live-model/pull/18)

### 1.0.6 (10/05/2022)
- fix: Gaussian model bug in lower bound of confidence intervals [#8](https://github.com/washingtonpost/elex-live-model/pull/8)
- fix: save results even with not enough subunits [#13](https://github.com/washingtonpost/elex-live-model/pull/13)
- feat: write an error message for conformity values [#11](https://github.com/washingtonpost/elex-live-model/pull/11)
- feat: automate releases [#10](https://github.com/washingtonpost/elex-live-model/pull/10)
- chore: wrap dataframe in a list to avoid deprecation [#12](https://github.com/washingtonpost/elex-live-model/pull/12)
- fix: gaussian merge [#9](https://github.com/washingtonpost/elex-live-model/pull/9)
- fix: release workflow [#14](https://github.com/washingtonpost/elex-live-model/pull/14)
- feat: add data README [#15](https://github.com/washingtonpost/elex-live-model/pull/15)

### 1.0.5 (09/20/2022)
- fix: Update README link to 2020 model [#2](https://github.com/washingtonpost/elex-live-model/pull/2)
- chore: set up repository [#4](https://github.com/washingtonpost/elex-live-model/pull/4)

### 1.0.4 (09/12/2022)
- chore: update codeowners to public news engineering group [#101](https://github.com/WPMedia/elex-live-model/pull/101)

### 1.0.3 (09/08/2022)
- feat: write conformalization data and gaussian bounds to s3 [#86](https://github.com/WPMedia/elex-live-model/pull/86)

### 1.0.2 (09/07/2022)
- fix: use combined data handler to write results [#96](https://github.com/WPMedia/elex-live-model/pull/96)

### 1.0.1 (09/06/2022)
- fix: set write_data as a class function [#93](https://github.com/WPMedia/elex-live-model/pull/93)

### 1.0.0 (09/01/2022)
- feat: implement fixed effects [#80](https://github.com/WPMedia/elex-live-model/pull/80)
- feat: add option to save preprocessed data [#76](https://github.com/WPMedia/elex-live-model/pull/76)
- feat: create model results class [#82](https://github.com/WPMedia/elex-live-model/pull/82)
- feat: implement skewed sampling [#83](https://github.com/WPMedia/elex-live-model/pull/83)
- fix: bugs in combined data and historical aggregations [#84](https://github.com/WPMedia/elex-live-model/pull/84)
- fix: handle nonreporting unexpected units [#85](https://github.com/WPMedia/elex-live-model/pull/85)
- feat: create integration test [#87](https://github.com/WPMedia/elex-live-model/pull/87)
- fix: bug in fixed effects where a column is zeroes only [#88](https://github.com/WPMedia/elex-live-model/pull/88)
- chore: remove jfrog instructions and update contribution instructions for open source [#89](https://github.com/WPMedia/elex-live-model/pull/89)

### 0.0.8 (07/28/2022)
- chore: rename observed and unobserved to reporting and nonreporting [#68](https://github.com/WPMedia/elex-live-model/pull/68)
- chore: add precommit as a workflow [#70](https://github.com/WPMedia/elex-live-model/pull/70)
- fix: change default parameters to empty lists [#71](https://github.com/WPMedia/elex-live-model/pull/71)
- chore: add unit tests and small fixes [#69](https://github.com/WPMedia/elex-live-model/pull/69)
- fix: use new artifactory secret [#72](https://github.com/WPMedia/elex-live-model/pull/72)
- chore: update README [#73](https://github.com/WPMedia/elex-live-model/pull/73)
- chore: more README updates [#74](https://github.com/WPMedia/elex-live-model/pull/74)
- feat: historic run returns state_data [#75](https://github.com/WPMedia/elex-live-model/pull/75)

### 0.0.7 (05/13/2022)
- fix: bug with observed unexpected subunits [#65](https://github.com/WPMedia/elex-live-model/pull/65)

### 0.0.6 (05/12/2022)
- fix: historical election bug [#60](https://github.com/WPMedia/elex-live-model/pull/60)
- feat: add configurable unreporting options (drop and zero) [#61](https://github.com/WPMedia/elex-live-model/pull/61)
- fix: add 1 to prediction when calculating size of prediction intervals [#63](https://github.com/WPMedia/elex-live-model/pull/63)

### 0.0.5 (04/27/2022)
- chore: update readme and requirements for releases  [#51](https://github.com/WPMedia/elex-live-model/pull/51)
- feat: add subunits reporting column [#52](https://github.com/WPMedia/elex-live-model/pull/52)
- fix: fix test warnings [#53](https://github.com/WPMedia/elex-live-model/pull/53)
- fix: rename LiveDataHandler to MockLiveDataHandler [#55](https://github.com/WPMedia/elex-live-model/pull/55)
- chore: upgrade .append to .concat [#57](https://github.com/WPMedia/elex-live-model/pull/57)
- fix: move random seed to instantiation [#56](https://github.com/WPMedia/elex-live-model/pull/56)
- feat: generate estimates for multiple estimands [#54](https://github.com/WPMedia/elex-live-model/pull/54)

### 0.0.4 (03/21/2022)
- chore: updated pandas version and boto3 version [#48](https://github.com/WPMedia/elex-live-model/pull/48)
- fix: run historical model with new estimand [#46](https://github.com/WPMedia/elex-live-model/pull/46)
- fix: cli allows multiple parameters [#45](https://github.com/WPMedia/elex-live-model/pull/45)

### 0.0.3 (02/24/2022)
- fix: another fix for n_minimum_reporting ([#43])
- chore: release beta version

### 0.0.3-beta.0 (02/23/2022)
- fix: add n_minimum_reporting [#40](https://github.com/WPMedia/elex-live-model/pull/40)

### 0.0.2 (02/22/2022)
- feat: return custom error for not enough subunits reporting [#35](https://github.com/WPMedia/elex-live-model/pull/35)
- chore: rename classes and clean up repo [#36](https://github.com/WPMedia/elex-live-model/pull/36)
- chore: rename repo to elex-live-model [#37](https://github.com/WPMedia/elex-live-model/pull/37)

### 0.0.2-beta.1 (02/14/2022)
- fix: pass in model settings as top-level param [#31] (https://github.com/WPMedia/elex-live-model/pull/31)
- fix: replace dataframe with list of lists [#32] (https://github.com/WPMedia/elex-live-model/pull/32)
- feat: make estimand flexible [#29] (https://github.com/WPMedia/elex-live-model/pull/29)
- fix: refactor requirements [#34] (https://github.com/WPMedia/elex-live-model/pull/34)
- feat: run historical election [#25] (https://github.com/WPMedia/elex-live-model/pull/25)

### 0.0.2-beta.0 (02/11/2022)
- fix: standardizes estimand naming [#21] (https://github.com/WPMedia/elex-live-model/pull/21)
- feat: add random subsetting when running from cli [#22] (https://github.com/WPMedia/elex-live-model/pull/22)
- feat: add beta parameter to increase variance of Gaussian model [#23] (https://github.com/WPMedia/elex-live-model/pull/23)
- feat: write predictions to S3 [#24] (https://github.com/WPMedia/elex-live-model/pull/24)
- fix: make S3 utils class-bawed, add logs, rename env variables [#27] (https://github.com/WPMedia/elex-live-model/pull/27)

### Initial release (02/03/2022)<|MERGE_RESOLUTION|>--- conflicted
+++ resolved
@@ -1,15 +1,10 @@
 # Changelog
 
-<<<<<<< HEAD
 # 2.2.5 (11/7/2024)
 - fix: hot fixes for the extrapolation step + using the presidential margins to infer a ticket splitting estimate in each house / senate race [#140](https://github.com/washingtonpost/elex-live-model/pull/140)
 
 # 2.2.4 (11/5/2024)
-- fix: partial reporting bug [#138](https://github.com/washingtonpost/elex-live-model/pull/138)
-=======
-# 2.2.4 (11/5/2024)
 - fix: truncation can fail catastrophically when % reporting is too low [#138](https://github.com/washingtonpost/elex-live-model/pull/138)
->>>>>>> f141f7b9
 
 # 2.2.3 (11/5/2024)
 - chore: adding additional log [#135](https://github.com/washingtonpost/elex-live-model/pull/135)
