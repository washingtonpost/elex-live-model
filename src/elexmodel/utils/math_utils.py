import logging

import numpy as np
from scipy.stats import bootstrap

LOG = logging.getLogger()


def compute_inflate(x):
    """
    Compute inflation factor. sum of squared divided by square of sum
    """
    return np.sum(np.power(x, 2)) / np.power(np.sum(x), 2)


def sample_std(x, axis):
    """
    Sample standard deviation
    """
    # ddof=1 to get unbiased sample estimate.
    return np.std(x, ddof=1, axis=-1)


def weighted_median(x, weights):
    """
    Compute weighted median. This function expectes weights to sum to 1.
    """
    # TODO: implement removing outliers

    # sort elements and weights by elements
    indices_sorted = np.argsort(x)
    x_sorted = x[indices_sorted]
    weights_sorted = weights[indices_sorted]

    # find index of largest x_i where weights are less than or equal 0.5
    weights_cumulative = np.cumsum(weights_sorted)
<<<<<<< HEAD
    if weights_cumulative[0]> .5:
=======

    # x-values are lined up in size order, but each is assigned a
    # weight based on unit population. The list is split in half according to
    # cumulative weights. But if the first element in the list is already over
    # 50% of total weight, there will be nothing in one side of the list. In
    # that case return the first element
    if weights_cumulative[0] > 0.5:
        LOG.warning("Warning: smallest x-value is greater than or equal to half the weight")
>>>>>>> 570ca784
        return x_sorted[0]
    else:
        median_index = np.where(weights_cumulative <= 0.5)[0][-1]

    # if there is one element where weights are exactly 0.5, median is average
    # otherwise weighted median is the next largest element
    if weights_cumulative[median_index] == 0.5:
        lower = x_sorted[median_index]
        upper = x_sorted[median_index + 1]
        return (lower + upper) / 2
    else:
        return x_sorted[median_index + 1]


def boot_sigma(data, conf, num_iterations=10000):
    """
    Bootstrap standard deviation.
    """
    # we use upper bound of confidence interval for more robustness
    return bootstrap(
        data.reshape(1, -1), sample_std, confidence_level=conf, method="basic", n_resamples=num_iterations
    ).confidence_interval.high


def compute_error(true, pred, type_="mae"):
    """
    computes error. either mean absolute error or mean absolute percentage error
    """
    if type_ == "mae":
        return np.mean(np.abs(true - pred)).round(decimals=0)
    elif type_ == "mape":
        mask = true != 0
        return np.mean((np.abs(true - pred) / true)[mask]).round(decimals=2)


def compute_frac_within_pi(lower, upper, results):
    """
    computes coverage of prediction intervals.
    """
    return np.mean((upper >= results) & (lower <= results)).round(decimals=2)


def compute_mean_pi_length(lower, upper, pred):
    """
    computes average relative length of prediction interval
    """
    # we add 1 since pred can be literally zero
    return np.mean((upper - lower) / (pred + 1)).round(decimals=2)<|MERGE_RESOLUTION|>--- conflicted
+++ resolved
@@ -34,9 +34,6 @@
 
     # find index of largest x_i where weights are less than or equal 0.5
     weights_cumulative = np.cumsum(weights_sorted)
-<<<<<<< HEAD
-    if weights_cumulative[0]> .5:
-=======
 
     # x-values are lined up in size order, but each is assigned a
     # weight based on unit population. The list is split in half according to
@@ -45,7 +42,6 @@
     # that case return the first element
     if weights_cumulative[0] > 0.5:
         LOG.warning("Warning: smallest x-value is greater than or equal to half the weight")
->>>>>>> 570ca784
         return x_sorted[0]
     else:
         median_index = np.where(weights_cumulative <= 0.5)[0][-1]
