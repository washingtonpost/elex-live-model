--- conflicted
+++ resolved
@@ -5,10 +5,7 @@
 
 load_dotenv(find_dotenv())
 
-<<<<<<< HEAD
 
-=======
->>>>>>> c9ac2056
 from elexmodel.client import HistoricalModelClient, ModelClient  # noqa: E402
 from elexmodel.handlers import s3  # noqa: E402
 from elexmodel.handlers.data.LiveData import MockLiveDataHandler  # noqa: E402
