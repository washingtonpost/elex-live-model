import ast
import json

import click
from dotenv import find_dotenv, load_dotenv

<<<<<<< HEAD
from elexmodel.handlers.data.Estimandizer import Estimandizer

load_dotenv(find_dotenv())
=======
dotenv_path = find_dotenv()
if len(dotenv_path.strip()) == 0:
    dotenv_path = find_dotenv(usecwd=True)
load_dotenv(dotenv_path)
>>>>>>> a17d9ee8

from elexmodel.client import HistoricalModelClient, ModelClient  # noqa: E402
from elexmodel.handlers import s3  # noqa: E402
from elexmodel.handlers.data.LiveData import MockLiveDataHandler  # noqa: E402
from elexmodel.utils.constants import VALID_AGGREGATES_MAPPING  # noqa: E402
from elexmodel.utils.file_utils import TARGET_BUCKET  # noqa: E402


class PythonLiteralOption(click.Option):
    def type_cast_value(self, ctx, value):
        try:
            return ast.literal_eval(value)
        except ValueError:
            raise click.BadParameter(value)


@click.command()
@click.argument("election_id")
@click.option("--estimands", "estimands", default=["turnout"], multiple=True)
@click.option("--office_id", "office_id")
@click.option("--fixed_effects", "fixed_effects", default={})
@click.option("--features", default=[], multiple=True)
@click.option("--aggregates", default=["postal_code", "unit"], multiple=True)
@click.option(
    "--pi_method",
    "pi_method",
    default="nonparametric",
    type=click.Choice(
        [
            "gaussian",
            "nonparametric",
        ]
    ),
)
@click.option("--prediction_intervals", "prediction_intervals", default=[0.7, 0.9], multiple=True)
@click.option("--percent_reporting_threshold", "percent_reporting_threshold", default=100)
@click.option(
    "--geographic_unit_type",
    "geographic_unit_type",
    default="county",
    type=click.Choice(["county", "precinct", "county-district", "precinct-district"]),
)
@click.option(
    "--model_parameters",
    "model_parameters",
    default="{}",
    cls=PythonLiteralOption,
    help="A dictionary of model parameters",
)
@click.option(
    "--percent_reporting",
    "percent_reporting",
    default=100,
    type=click.IntRange(min=0, max=100),
    help="percent of units reporting. For testing purposes.",
)
@click.option(
    "--unexpected_units",
    "unexpected_units",
    default=0,
    type=int,
    help="number of reporting unexpected units to include. for testing purposes - does not work for historical runs",
)
@click.option("--historical", "historical", is_flag=True, help="run historical election")
@click.option(
    "--save_output",
    "save_output",
    default=[],
    multiple=True,
    type=click.Choice(["results", "data", "config", "conformalization"]),
    help="options: results, data, config",
)
@click.option("--handle_unreporting", "handle_unreporting", default="drop", type=click.Choice(["drop", "zero"]))
@click.option(
    "--estimand_fns",
    "estimand_fns",
    default="{}",
    cls=PythonLiteralOption,
    help="dict of key: desired estimand names and value: None or pre-written function",
)
def cli(
    election_id, estimands, office_id, prediction_intervals, percent_reporting_threshold, geographic_unit_type, **kwargs
):
    """
    This tool accepts an election ID (e.g. "2021-11-02_VA_G) and the options below and outputs formatted model data.
    """
    # Read data
    estimands = list(estimands)
    historical = kwargs["historical"]
    percent_reporting = kwargs["percent_reporting"]
    unexpected_units = kwargs["unexpected_units"]
    estimand_fns = kwargs["estimand_fns"]

    kwargs["features"] = list(kwargs["features"])
    kwargs["aggregates"] = list(kwargs["aggregates"])
    try:
        kwargs["fixed_effects"] = json.loads(kwargs["fixed_effects"])
    except json.decoder.JSONDecodeError:
        kwargs["fixed_effects"] = {kwargs["fixed_effects"]: ["all"]}

    prediction_intervals = list(prediction_intervals)

    # Read data
    data_handler = MockLiveDataHandler(
        election_id,
        office_id,
        geographic_unit_type,
        estimands,
        historical=historical,
        unexpected_units=unexpected_units,
        s3_client=s3.S3CsvUtil(TARGET_BUCKET),
    )

    print(data_handler.data)
    if estimand_fns:
        est = Estimandizer(data_handler, office_id, estimand_fns)
        data_handler = est.generate_estimands()

    data_handler.shuffle()
    data = data_handler.get_percent_fully_reported(percent_reporting)

    # Format arguments for get_estimates function
    if historical:
        model_client = HistoricalModelClient()
        historical_id_to_result = model_client.get_historical_evaluation(
            data,
            election_id,
            office_id,
            estimands,
            prediction_intervals,
            percent_reporting_threshold,
            geographic_unit_type,
            **kwargs
        )
        for historical_election_id, result in historical_id_to_result.items():
            for estimand in estimands:
                print("estimand: ", estimand, "\n")
                for aggregate in kwargs["aggregates"]:
                    print(aggregate)
                    print(
                        (
                            historical_id_to_result[historical_election_id]["evaluation"][estimand][
                                VALID_AGGREGATES_MAPPING.get(aggregate)
                            ]
                        ),
                        "\n",
                    )
                    print("unit_data")
                    print(historical_id_to_result[historical_election_id]["evaluation"][estimand]["unit_data"], "\n")
            if "state_data" in historical_id_to_result[historical_election_id]["estimates"]:
                print("state estimates")
                print(historical_id_to_result[historical_election_id]["estimates"]["state_data"])
    else:
        model_client = ModelClient()
        result = model_client.get_estimates(
            data,
            election_id,
            office_id,
            estimands,
            prediction_intervals,
            percent_reporting_threshold,
            geographic_unit_type,
            **kwargs
        )
        for aggregate_level, estimates in result.items():
            print(aggregate_level, "\n", estimates, "\n")<|MERGE_RESOLUTION|>--- conflicted
+++ resolved
@@ -4,19 +4,14 @@
 import click
 from dotenv import find_dotenv, load_dotenv
 
-<<<<<<< HEAD
-from elexmodel.handlers.data.Estimandizer import Estimandizer
-
-load_dotenv(find_dotenv())
-=======
 dotenv_path = find_dotenv()
 if len(dotenv_path.strip()) == 0:
     dotenv_path = find_dotenv(usecwd=True)
 load_dotenv(dotenv_path)
->>>>>>> a17d9ee8
 
 from elexmodel.client import HistoricalModelClient, ModelClient  # noqa: E402
 from elexmodel.handlers import s3  # noqa: E402
+from elexmodel.handlers.data.Estimandizer import Estimandizer  # noqa: E402
 from elexmodel.handlers.data.LiveData import MockLiveDataHandler  # noqa: E402
 from elexmodel.utils.constants import VALID_AGGREGATES_MAPPING  # noqa: E402
 from elexmodel.utils.file_utils import TARGET_BUCKET  # noqa: E402
