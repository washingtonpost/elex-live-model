--- conflicted
+++ resolved
@@ -340,7 +340,6 @@
                 versioned_data_handler = None
         else:
             versioned_data_handler = None
-<<<<<<< HEAD
 
         if model_parameters.get("pres_corr", False):
             s3_client = s3.S3CsvUtil(TARGET_BUCKET)
@@ -366,9 +365,7 @@
         else:
             pres_predictions = None
 
-=======
         LOG.info("Running model for %s", self.election_id)
->>>>>>> 2bd9a0fa
         LOG.info(
             "Model parameters: \n prediction intervals: %s, percent reporting threshold: %s, \
                 pi_method: %s, aggregates: %s, model settings: %s",
