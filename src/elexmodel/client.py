--- conflicted
+++ resolved
@@ -85,18 +85,6 @@
                 f"Prediction interval method: {pi_method} is not valid. \
                     pi_method has to be either `gaussian` or `nonparametric`."
             )
-<<<<<<< HEAD
-        if not isinstance(beta, (int, float)):
-            raise ValueError("beta is not valid. Has to be either an integer or a float.")
-        if not isinstance(winsorize, bool):
-            raise ValueError("winsorize is not valid. Has to be an boolean.")
-        if not isinstance(robust, bool):
-            raise ValueError("robust is not valid. Has to be a boolean.")
-        if not isinstance(lambda_, list):
-            raise ValueError("lambda is not valid. It has to be a list.")
-        if len(lambda_) > 0 and not all(isinstance(e, (int, float)) for e in lambda_):
-            raise ValueError("lambda is not valid. It has to be a list of numbers.")
-=======
         if not isinstance(model_parameters, dict):
             raise ValueError("model_paramters is not valid. Has to be a dict.")
         elif model_parameters != {}:
@@ -112,7 +100,6 @@
             elif pi_method == "nonparametric":
                 if "robust" in model_parameters and not isinstance(model_parameters["robust"], bool):
                     raise ValueError("robust is not valid. Has to be a boolean.")
->>>>>>> 6125dccc
         if handle_unreporting not in {"drop", "zero"}:
             raise ValueError("handle_unreporting must be either `drop` or `zero`")
         return True
@@ -173,17 +160,10 @@
         aggregates = kwargs.get("aggregates", DEFAULT_AGGREGATES[office])
         fixed_effects = kwargs.get("fixed_effects", {})
         pi_method = kwargs.get("pi_method", "nonparametric")
-<<<<<<< HEAD
-        beta = kwargs.get("beta", 1)
-        winsorize = kwargs.get("winsorize", False)
-        robust = kwargs.get("robust", False)
-        lambda_ = kwargs.get("lambda_", [])
-=======
         beta = model_parameters.get("beta", 1)
         winsorize = model_parameters.get("winsorize", False)
         robust = model_parameters.get("robust", False)
         lambda_ = model_parameters.get("lambda_", 0)
->>>>>>> 6125dccc
         save_output = kwargs.get("save_output", ["results"])
         save_results = "results" in save_output
         save_data = "data" in save_output
