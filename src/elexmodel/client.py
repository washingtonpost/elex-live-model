--- conflicted
+++ resolved
@@ -91,17 +91,11 @@
             raise ValueError("beta is not valid. Has to be either an integer or a float.")
         if not isinstance(robust, bool):
             raise ValueError("robust is not valid. Has to be a boolean.")
-<<<<<<< HEAD
         if not isinstance(lambda_, list):
             raise ValueError("lambda is not valid. It has to be a list.")
         if not all(isinstance(e, (int, float)) for e in lambda_) and len(lambda_) > 0:
             raise ValueError("lambda is not valid. It has to be a list of numbers.")
         if len(lambda_) < 0:
-=======
-        if not isinstance(lambda_, (float, int)):
-            raise ValueError("lambda is not valid. It has to be numeric.")
-        if lambda_ < 0:
->>>>>>> 5d0a86b9
             raise ValueError("lambda is not valid. It has to be greater than zero.")
         if handle_unreporting not in {"drop", "zero"}:
             raise ValueError("handle_unreporting must be either `drop` or `zero`")
