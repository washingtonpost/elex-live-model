--- conflicted
+++ resolved
@@ -180,14 +180,7 @@
             "election_id": election_id,
             "office": office,
             "geographic_unit_type": geographic_unit_type,
-<<<<<<< HEAD
             "district_election": district_election,
-            "beta": beta,
-            "winsorize": winsorize,
-            "robust": robust,
-            "lambda_": lambda_,
-=======
->>>>>>> 8fcbdcc0
             "features": features,
             "fixed_effects": fixed_effects,
             "save_conformalization": save_conformalization,
