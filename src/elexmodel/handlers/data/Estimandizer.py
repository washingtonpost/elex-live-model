import numpy as np

RESULTS_PREFIX = "results_"
BASELINE_PREFIX = "baseline_"


class Estimandizer:
    """
    Estimandizer. Generate estimands explicitly.
    """

    def add_estimand_results(self, data_df, estimands, historical):
        columns_to_return = []
<<<<<<< HEAD
        data_df = self.add_weights(data_df, RESULTS_PREFIX)
        for estimand in estimands:
            results_col = f"{RESULTS_PREFIX}{estimand}"
            turnout_col = f"{RESULTS_PREFIX}turnout"
=======
        turnout_col = f"{RESULTS_PREFIX}turnout"

        for estimand in estimands:
            results_col = f"{RESULTS_PREFIX}{estimand}"
>>>>>>> 2043a30a
            additional_columns_added = []
            if results_col not in data_df.columns:
                # will raise a KeyError if a function with the same name as `estimand` doesn't exist
                try:
                    data_df, additional_columns_added = globals()[estimand](data_df, RESULTS_PREFIX)
                except KeyError as e:
                    if historical:
                        # A historical run is one where we pull in data from a past election
                        # and use it as though it were a current, live election.
                        # Live elections don't have results since they haven't happened yet.
                        # However, when we run the model from the CLI, we use the
                        # MockLiveDataHandler to generate the current set of reporting units,
                        # and that data handler expects a results_ column for every estimand specified.
                        # Hence, this is the only special case in which we'd want to add
                        # an empty results_ column.
                        data_df[results_col] = np.nan
<<<<<<< HEAD
=======
                        data_df[turnout_col] = np.nan
>>>>>>> 2043a30a
                    else:
                        # If this is not a historical run, then this is a live election
                        # so we are expecting that there will be actual results data
                        raise e

<<<<<<< HEAD
            # always adding turnout since we will want to generate weights
            # but if turnout is the estimand, then we only want to add it once
            columns_to_return.extend(list(set([results_col, turnout_col])) + additional_columns_added)

=======
            columns_to_return.extend([results_col] + additional_columns_added)

        # always adding turnout since we will want to generate weights
        # but if turnout is the estimand, then we only want to add it once
        if turnout_col not in columns_to_return:
            columns_to_return.append(turnout_col)

        data_df = self.add_weights(data_df, RESULTS_PREFIX)
>>>>>>> 2043a30a

        return data_df, columns_to_return

    def add_estimand_baselines(self, data_df, estimand_baselines, historical, include_results_estimand=False):
        # if we are in a historical election we are only reading preprocessed data to get
        # the historical election results of the currently reporting units.
        # so we don't care about the total voters or the baseline election.
        data_df = self.add_weights(data_df, BASELINE_PREFIX)

        for estimand, pointer in estimand_baselines.items():
            if pointer is None:
                # when we are creating a new estimand
                pointer = estimand

            baseline_col = f"{BASELINE_PREFIX}{pointer}"

            if baseline_col not in data_df.columns:
                data_df, __ = globals()[estimand](data_df, BASELINE_PREFIX)

            if not historical:
                data_df[f"last_election_results_{estimand}"] = data_df[baseline_col].copy() + 1

        if include_results_estimand:
            # In the situation where we're combining Preprocessed and (Mock)Live data,
            # we are most likely measuring performance, and it's possible we may not
            # have the baseline_ columns or the results_ columns that we need.
            # Since this method is only called by the PreprocessedDataHandler, for historical runs,
            # we need to add the results from the historical election as well.
            data_df, ___ = self.add_estimand_results(data_df, estimand_baselines.keys(), historical)

        data_df = self.add_weights(data_df, BASELINE_PREFIX)

        return data_df

    def add_weights(self, data_df, col_prefix):
        data_df[f"{col_prefix}weights"] = data_df[f"{col_prefix}turnout"]
        return data_df

    def add_turnout_factor(self, data_df):
        # posinf and neginf are also set to zero because dividing by zero can lead to nan/posinf/neginf depending
        # on the type of the numeric in the numpy array. Assume that if baseline_weights is zero then turnout
        # would be incredibly low in this election too (ie. this is effectively an empty precinct) and so setting
        # the turnout factor to zero is fine
        data_df["turnout_factor"] = np.nan_to_num(
            data_df.results_weights / data_df.baseline_weights, nan=0, posinf=0, neginf=0
        )
        return data_df

    def add_weights(self, data_df, col_prefix):
        data_df[f"{col_prefix}weights"] = data_df[f"{col_prefix}turnout"]
        return data_df

    def add_turnout_factor(self, data_df):
        data_df["turnout_factor"] = np.nan_to_num(data_df.results_weights / data_df.baseline_weights)
        return data_df


# custom estimands


def party_vote_share_dem(data_df, col_prefix):
    data_df[f"{col_prefix}party_vote_share_dem"] = np.nan_to_num(
        data_df[f"{col_prefix}dem"] / data_df[f"{col_prefix}turnout"]
    )
<<<<<<< HEAD

    return data_df, []


def margin(data_df, col_prefix):
    # in the margin case we are overwriting baseline_weights with two party turnout
    generated_weights_column_name = f"{col_prefix}weights"
    generated_margin_column_name = f"{col_prefix}margin"
    generated_normalized_margin_column_name = f"{col_prefix}normalized_margin"
    data_df[generated_weights_column_name] = data_df[f"{col_prefix}dem"] + data_df[f"{col_prefix}gop"]
    data_df[generated_margin_column_name] = data_df[f"{col_prefix}dem"] - data_df[f"{col_prefix}gop"]
    data_df[generated_normalized_margin_column_name] = data_df[f"{col_prefix}margin"] / data_df[f"{col_prefix}weights"]
    return data_df, [generated_weights_column_name, generated_normalized_margin_column_name]
=======
    return data_df, []
>>>>>>> 2043a30a
<|MERGE_RESOLUTION|>--- conflicted
+++ resolved
@@ -11,17 +11,10 @@
 
     def add_estimand_results(self, data_df, estimands, historical):
         columns_to_return = []
-<<<<<<< HEAD
-        data_df = self.add_weights(data_df, RESULTS_PREFIX)
-        for estimand in estimands:
-            results_col = f"{RESULTS_PREFIX}{estimand}"
-            turnout_col = f"{RESULTS_PREFIX}turnout"
-=======
         turnout_col = f"{RESULTS_PREFIX}turnout"
 
         for estimand in estimands:
             results_col = f"{RESULTS_PREFIX}{estimand}"
->>>>>>> 2043a30a
             additional_columns_added = []
             if results_col not in data_df.columns:
                 # will raise a KeyError if a function with the same name as `estimand` doesn't exist
@@ -38,30 +31,18 @@
                         # Hence, this is the only special case in which we'd want to add
                         # an empty results_ column.
                         data_df[results_col] = np.nan
-<<<<<<< HEAD
-=======
                         data_df[turnout_col] = np.nan
->>>>>>> 2043a30a
                     else:
                         # If this is not a historical run, then this is a live election
                         # so we are expecting that there will be actual results data
                         raise e
 
-<<<<<<< HEAD
-            # always adding turnout since we will want to generate weights
-            # but if turnout is the estimand, then we only want to add it once
-            columns_to_return.extend(list(set([results_col, turnout_col])) + additional_columns_added)
-
-=======
             columns_to_return.extend([results_col] + additional_columns_added)
 
         # always adding turnout since we will want to generate weights
         # but if turnout is the estimand, then we only want to add it once
         if turnout_col not in columns_to_return:
             columns_to_return.append(turnout_col)
-
-        data_df = self.add_weights(data_df, RESULTS_PREFIX)
->>>>>>> 2043a30a
 
         return data_df, columns_to_return
 
@@ -91,8 +72,6 @@
             # Since this method is only called by the PreprocessedDataHandler, for historical runs,
             # we need to add the results from the historical election as well.
             data_df, ___ = self.add_estimand_results(data_df, estimand_baselines.keys(), historical)
-
-        data_df = self.add_weights(data_df, BASELINE_PREFIX)
 
         return data_df
 
@@ -126,7 +105,6 @@
     data_df[f"{col_prefix}party_vote_share_dem"] = np.nan_to_num(
         data_df[f"{col_prefix}dem"] / data_df[f"{col_prefix}turnout"]
     )
-<<<<<<< HEAD
 
     return data_df, []
 
@@ -139,7 +117,4 @@
     data_df[generated_weights_column_name] = data_df[f"{col_prefix}dem"] + data_df[f"{col_prefix}gop"]
     data_df[generated_margin_column_name] = data_df[f"{col_prefix}dem"] - data_df[f"{col_prefix}gop"]
     data_df[generated_normalized_margin_column_name] = data_df[f"{col_prefix}margin"] / data_df[f"{col_prefix}weights"]
-    return data_df, [generated_weights_column_name, generated_normalized_margin_column_name]
-=======
-    return data_df, []
->>>>>>> 2043a30a
+    return data_df, [generated_weights_column_name, generated_normalized_margin_column_name]