import numpy as np

from elexmodel.handlers import s3
from elexmodel.handlers.data.Estimandizer import Estimandizer
from elexmodel.utils.file_utils import S3_FILE_PATH, TARGET_BUCKET, convert_df_to_csv


class CombinedDataHandler:
    """
    Combined data handler. Combines preprocessed and live data
    """

    def __init__(
        self,
        preprocessed_data,
        current_data,
        estimands,
        geographic_unit_type,
        handle_unreporting="drop",
    ):
        self.estimands = estimands

        estimandizer = Estimandizer()
        (current_data, _) = estimandizer.add_estimand_results(current_data.copy(), self.estimands, False)

        # if we're running this for a past election, drop results columns from preprocessed data
        # so we use results_{estimand} numbers from current_data
        preprocessed_results_columns = list(filter(lambda col: col.startswith("results_"), preprocessed_data.columns))
        preprocessed_data = preprocessed_data.drop(preprocessed_results_columns, axis=1)
        self.preprocessed_data = preprocessed_data
        self.current_data = current_data
        self.geographic_unit_type = geographic_unit_type
        data = preprocessed_data.merge(current_data, how="left", on=["postal_code", "geographic_unit_fips"])
        # if unreporting is 'drop' then drop units that are not reporting (ie. units where results are na)
        # this is necessary if units will not be returning results in this election,
        # but we didn't know that (ie. townships)
<<<<<<< HEAD
        result_cols = [f"results_{estimand}" for estimand in estimands]
        # TODO: deal with this somewhere else
        if "margin" in estimands:
            result_cols.extend(["normalized_margin"])
=======
        result_cols = [f"results_{estimand}" for estimand in self.estimands]
>>>>>>> f3599358
        if handle_unreporting == "drop":
            # Drop the whole row if an estimand is not reporting
            data = data.dropna(axis=0, how="any", subset=result_cols)
        # if unreporting is 'zero' then we set the votes for non-reporting units to zero
        # this is necessary if we are worried that there is no zero state for units (ie. some precinct states)
        elif handle_unreporting == "zero":
            indices_with_null_val = data[result_cols].isna().any(axis=1)
            data.update(data[result_cols].fillna(value=0))
            data.loc[indices_with_null_val, "percent_expected_vote"] = 0

        # TODO: move to estimandizer
        # assumes that data.weights > 0, which means we cannot have units where turnout (or two party turnout) was zero
        data["turnout_factor"] = data.results_turnout / data.weights
        if "margin" in estimands:
            # overwrite to make two party comparison fair
            data["turnout_factor"] = np.nan_to_num((data.results_dem + data.results_gop) / data.weights)

        self.data = data

    def get_reporting_units(
        self,
        percent_reporting_threshold,
        turnout_factor_lower,
        turnout_factor_upper,
        features_to_normalize=[],
        add_intercept=True,
    ):
        """
        Get reporting data. These are units where the expected vote is greater than the percent reporting threshold.
        """
        reporting_units = self.data[self.data.percent_expected_vote >= percent_reporting_threshold].reset_index(
            drop=True
        )
        # if turnout factor less than 0.5 or greater than 1.5 assume AP made a mistake and don't treat those as reporting units
        reporting_units = reporting_units[reporting_units.turnout_factor > turnout_factor_lower]
        reporting_units = reporting_units[reporting_units.turnout_factor < turnout_factor_upper]

        # residualize + normalize
        for estimand in self.estimands:
            reporting_units[f"residuals_{estimand}"] = (
                reporting_units[f"results_{estimand}"] - reporting_units[f"last_election_results_{estimand}"]
            ) / reporting_units[f"last_election_results_{estimand}"]

        reporting_units["reporting"] = int(1)
        reporting_units["expected"] = True

        return reporting_units

    def get_nonreporting_units(
        self,
        percent_reporting_threshold,
        turnout_factor_lower,
        turnout_factor_upper,
        features_to_normalize=[],
        add_intercept=True,
    ):
        """
        Get nonreporting data. These are units where expected vote is less than the percent reporting threshold
        """
        # if turnout factor <= 0.2 assume the AP made a mistake and treat them as non-reporting units
        nonreporting_units = self.data.query(
            "(percent_expected_vote < @percent_reporting_threshold) | (turnout_factor <= @turnout_factor_upper) | (turnout_factor >= @turnout_factor_lower)"  #
        ).reset_index(  # not checking if results.isnull() anymore across multiple estimands
            drop=True
        )
        nonreporting_units["reporting"] = int(0)
        nonreporting_units["expected"] = True

        return nonreporting_units

    def _get_expected_geographic_unit_fips(self):
        """
        Get geographic unit fips for all expected units.
        """
        # data is only expected units since left join of preprocessed data in initialization
        return self.data.geographic_unit_fips

    def _get_county_fips_from_geographic_unit_fips(self, geographic_unit_fips):
        """
        Get county fips for geographic unit fips
        If district is part of the geographic units, we list it first to make house race parsing easier,
        otherwise county is first
        e.g. <district>_<county> or <district>_<county>_<precinct>
        """
        components = geographic_unit_fips.split("_")
        if "district" in self.geographic_unit_type:
            return components[0]  # CHANGE BACK
        return components[0]

    def _get_district_from_geographic_unit_fips(self, geographic_unit_fips):
        """
        Get district from geographic unit fips
        """
        components = geographic_unit_fips.split("_")
        return str(int(components[1]))  # CHANGE BACK

    def get_unexpected_units(self, percent_reporting_threshold, aggregates):
        """
        Gets reporting but unexpected data. These are units that are may or may not be fully
        reporting, but we have no preprocessed data for them.
        """
        expected_geographic_units = self._get_expected_geographic_unit_fips().tolist()
        # Note: this uses current_data because self.data drops unexpected units
        unexpected_units = self.current_data[
            ~self.current_data["geographic_unit_fips"].isin(expected_geographic_units)
        ].reset_index(drop=True)

        # since we were not expecting them, we have don't have their county or district
        # from preprocessed data. so we have to add that back in.
        if "county_fips" in aggregates:
            unexpected_units["county_fips"] = unexpected_units["geographic_unit_fips"].apply(
                self._get_county_fips_from_geographic_unit_fips
            )

        if "district" in aggregates:
            unexpected_units["district"] = unexpected_units["geographic_unit_fips"].apply(
                self._get_district_from_geographic_unit_fips
            )

        unexpected_units["reporting"] = int(1)
        unexpected_units["expected"] = False

        return unexpected_units

    def write_data(self, election_id, office):
        s3_client = s3.S3CsvUtil(TARGET_BUCKET)
        # convert df to csv
        csv_data = convert_df_to_csv(self.current_data)
        # put csv in s3
        path = f"{S3_FILE_PATH}/{election_id}/results/{office}/{self.geographic_unit_type}/current.csv"
        s3_client.put(path, csv_data)<|MERGE_RESOLUTION|>--- conflicted
+++ resolved
@@ -34,14 +34,13 @@
         # if unreporting is 'drop' then drop units that are not reporting (ie. units where results are na)
         # this is necessary if units will not be returning results in this election,
         # but we didn't know that (ie. townships)
-<<<<<<< HEAD
-        result_cols = [f"results_{estimand}" for estimand in estimands]
-        # TODO: deal with this somewhere else
-        if "margin" in estimands:
-            result_cols.extend(["normalized_margin"])
-=======
+        
+        # TODO DELETE
+        # result_cols = [f"results_{estimand}" for estimand in estimands]
+        # if "margin" in estimands:
+            # result_cols.extend(["normalized_margin"])
+        
         result_cols = [f"results_{estimand}" for estimand in self.estimands]
->>>>>>> f3599358
         if handle_unreporting == "drop":
             # Drop the whole row if an estimand is not reporting
             data = data.dropna(axis=0, how="any", subset=result_cols)
