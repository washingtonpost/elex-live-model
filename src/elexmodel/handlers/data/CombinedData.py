import numpy as np
import pandas as pd

from elexmodel.handlers import s3
from elexmodel.handlers.data.Estimandizer import Estimandizer
from elexmodel.utils.file_utils import S3_FILE_PATH, TARGET_BUCKET, convert_df_to_csv


class CombinedDataHandler:
    """
    Combined data handler. Combines preprocessed and live data
    """

    def __init__(
        self,
        preprocessed_data,
        current_data,
        estimands,
        geographic_unit_type,
        handle_unreporting="drop",
    ):
        self.estimands = estimands

        estimandizer = Estimandizer()
        (current_data, _) = estimandizer.add_estimand_results(current_data.copy(), self.estimands, False)
        # if we're running this for a past election, drop results columns from preprocessed data
        # so we use results_{estimand} numbers from current_data
        preprocessed_results_columns = list(filter(lambda col: col.startswith("results_"), preprocessed_data.columns))
        preprocessed_data = preprocessed_data.drop(preprocessed_results_columns, axis=1)
        self.preprocessed_data = preprocessed_data
        self.current_data = current_data
        self.geographic_unit_type = geographic_unit_type
        data = preprocessed_data.merge(current_data, how="left", on=["postal_code", "geographic_unit_fips"])
        data = estimandizer.add_turnout_factor(data)
        # if unreporting is 'drop' then drop units that are not reporting (ie. units where results are na)
        # this is necessary if units will not be returning results in this election,
        # but we didn't know that (ie. townships)
        result_cols = [f"results_{estimand}" for estimand in self.estimands]
        if handle_unreporting == "drop":
            # Drop the whole row if an estimand is not reporting
            data = data.dropna(axis=0, how="any", subset=result_cols)
        # if unreporting is 'zero' then we set the votes for non-reporting units to zero
        # this is necessary if we are worried that there is no zero state for units (ie. some precinct states)
        elif handle_unreporting == "zero":
            indices_with_null_val = data[result_cols].isna().any(axis=1)
            data.update(data[result_cols].fillna(value=0))
            data.loc[indices_with_null_val, "percent_expected_vote"] = 0

        self.data = data

<<<<<<< HEAD
    def get_reporting_units(self, percent_reporting_threshold):
=======
    def get_units(self, percent_reporting_threshold, turnout_factor_lower, turnout_factor_upper, aggregates):
>>>>>>> 39de8f04
        """
        Returns a tuple of:
        1. reporting data. These are units where the expected vote is greater than the percent reporting threshold.
        2. nonreporting data. These are units where expected vote is less than the percent reporting threshold.
        3. units for which we will not be making predictions:
            - unexpected units (ie. units for which we have no covariates prepared)
            - units for which the baseline results is zero (ie. units that are tiny)
            - units with strange turnout factors (ie. units that are likely precinct mismatches)
        """

        # units where the expected vote is greater than the percent reporting threshold
        reporting_units = self.data[self.data.percent_expected_vote >= percent_reporting_threshold].reset_index(
            drop=True
        )

<<<<<<< HEAD
        # remove unexpected units
        unexpected_units = self._get_unexpected_units(percent_reporting_threshold)
=======
        # identify unexpected and non-predictive units
        unexpected_units = self._get_unexpected_units(aggregates)
        non_modeled_units = self._get_non_modeled_units(
            percent_reporting_threshold, turnout_factor_lower, turnout_factor_upper
        )

        # remove these units from the reporting units
>>>>>>> 39de8f04
        reporting_units = reporting_units[
            ~reporting_units.geographic_unit_fips.isin(unexpected_units.geographic_unit_fips)
        ].reset_index(drop=True)
        reporting_units = reporting_units[
            ~reporting_units.geographic_unit_fips.isin(non_modeled_units.geographic_unit_fips)
        ].reset_index(drop=True)

        # residualize + normalize
        for estimand in self.estimands:
            reporting_units[f"residuals_{estimand}"] = (
                reporting_units[f"results_{estimand}"] - reporting_units[f"last_election_results_{estimand}"]
            ) / reporting_units[f"last_election_results_{estimand}"]

        reporting_units["reporting"] = int(1)
        reporting_units["unit_category"] = "expected"

<<<<<<< HEAD
    def get_nonreporting_units(self, percent_reporting_threshold):
        """
        Get nonreporting data. These are units where expected vote is less than the percent reporting threshold
        """
=======
>>>>>>> 39de8f04
        # units where expected vote is less than the percent reporting threshold
        nonreporting_units = self.data[self.data.percent_expected_vote < percent_reporting_threshold].reset_index(
            drop=True
        )

<<<<<<< HEAD
        # remove unexpected units
        unexpected_units = self._get_unexpected_units(percent_reporting_threshold)
=======
        # remove unexpected and non-predictive units
>>>>>>> 39de8f04
        nonreporting_units = nonreporting_units[
            ~nonreporting_units.geographic_unit_fips.isin(unexpected_units.geographic_unit_fips)
        ].reset_index(drop=True)
        nonreporting_units = nonreporting_units[
            ~nonreporting_units.geographic_unit_fips.isin(non_modeled_units.geographic_unit_fips)
        ].reset_index(drop=True)

        nonreporting_units["reporting"] = int(0)
        nonreporting_units["unit_category"] = "expected"

        # finalize all unexpected/non-modeled units
        unexpected_units["unit_category"] = "unexpected"
        non_modeled_units["unit_category"] = "non-modeled"
        all_unexpected_units = pd.concat([unexpected_units, non_modeled_units]).reset_index(drop=True)
        all_unexpected_units["reporting"] = int(0)

        return (reporting_units, nonreporting_units, all_unexpected_units)

    def _get_expected_geographic_unit_fips(self):
        """
        Get geographic unit fips for all expected units.
        """
        # data is only expected units since left join of preprocessed data in initialization
        return self.data.geographic_unit_fips

    def _get_units_with_baseline_of_zero(self):
        return self.data[np.isclose(self.data.baseline_weights, 0)].geographic_unit_fips

    def _get_county_fips_from_geographic_unit_fips(self, geographic_unit_fips):
        """
        Get county fips for geographic unit fips
        If district is part of the geographic units, we list it first to make house race parsing easier,
        otherwise county is first
        e.g. <district>_<county> or <district>_<county>_<precinct>
        """
        components = geographic_unit_fips.split("_")
        if "district" in self.geographic_unit_type:
            return components[1]
        return components[0]

    def _get_district_from_geographic_unit_fips(self, geographic_unit_fips):
        """
        Get district from geographic unit fips
        """
        components = geographic_unit_fips.split("_")
        return components[0]

<<<<<<< HEAD
    # TODO: rename unexpected units to be non-modeled units
    def _get_unexpected_units(self, percent_reporting_threshold):
=======
    def _get_unexpected_units(self, aggregates):
>>>>>>> 39de8f04
        expected_geographic_units = self._get_expected_geographic_unit_fips().tolist()
        # Note: this uses current_data because self.data drops unexpected units
<<<<<<< HEAD
        unexpected_units = self.current_data[
            ~self.current_data["geographic_unit_fips"].isin(expected_geographic_units)
            | self.current_data.geographic_unit_fips.isin(no_baseline_units)
        ].reset_index(drop=True)

        units_with_strange_turnout_factor = self.data[self.data.percent_expected_vote >= percent_reporting_threshold]

        tf_by_state = units_with_strange_turnout_factor.groupby(["postal_code"]).agg(
            {"turnout_factor": ["mean", "std"]}
        )
        tf_by_state.columns = tf_by_state.columns.map(lambda x: "_".join(x))
        tf_by_state = tf_by_state.reset_index()
        tf_by_state["tf_lower"] = tf_by_state["turnout_factor_mean"] - (tf_by_state["turnout_factor_std"] * 5)
        tf_by_state["tf_upper"] = tf_by_state["turnout_factor_mean"] + (tf_by_state["turnout_factor_std"] * 5)

        units_with_strange_turnout_factor = units_with_strange_turnout_factor.merge(
            tf_by_state, on="postal_code", how="left"
        )
        units_with_strange_turnout_factor = units_with_strange_turnout_factor[
            (units_with_strange_turnout_factor["turnout_factor"] < units_with_strange_turnout_factor["tf_lower"])
            | (units_with_strange_turnout_factor["turnout_factor"] > units_with_strange_turnout_factor["tf_upper"])
        ]
        units_with_strange_turnout_factor = units_with_strange_turnout_factor[self.current_data.columns]

        all_unexpected_units = pd.concat([unexpected_units, units_with_strange_turnout_factor]).reset_index(drop=True)
        all_unexpected_units.drop_duplicates(subset="geographic_unit_fips", inplace=True)
        return all_unexpected_units

    def get_unexpected_units(self, percent_reporting_threshold, aggregates):
        """
        Gets units for which we will not be making predictions:
            - unexpected units (ie. units for which we have no covariates prepared)
            - units for which the baseline results is zero (ie. units that are tiny)
            - units with strange turnout factors (ie. units that are likely precinct mismatches)
        """

        unexpected_units = self._get_unexpected_units(percent_reporting_threshold)
=======
        unexpected_units = (
            self.current_data[~self.current_data["geographic_unit_fips"].isin(expected_geographic_units)]
            .reset_index(drop=True)
            .drop_duplicates(subset="geographic_unit_fips")
            .copy()
        )
>>>>>>> 39de8f04

        # since we were not expecting them, we have don't have their county or district
        # from preprocessed data. so we have to add that back in.
        if "county_fips" in aggregates:
            unexpected_units["county_fips"] = unexpected_units["geographic_unit_fips"].apply(
                self._get_county_fips_from_geographic_unit_fips
            )
        if "district" in aggregates:
            unexpected_units["district"] = unexpected_units["geographic_unit_fips"].apply(
                self._get_district_from_geographic_unit_fips
            )

        return unexpected_units

    def _get_non_modeled_units(self, percent_reporting_threshold, turnout_factor_lower, turnout_factor_upper):
        expected_geographic_units = self._get_expected_geographic_unit_fips().tolist()
        zero_baseline_units = self._get_units_with_baseline_of_zero()

        units_with_strange_turnout_factor = (
            self.data[
                (self.data.percent_expected_vote >= percent_reporting_threshold)
                & (self.data["geographic_unit_fips"].isin(expected_geographic_units))
                & (
                    (self.data["geographic_unit_fips"].isin(zero_baseline_units))
                    | (self.data.turnout_factor <= turnout_factor_lower)
                    | (self.data.turnout_factor >= turnout_factor_upper)
                )
            ]
            .drop_duplicates(subset="geographic_unit_fips")
            .copy()
        )
        return units_with_strange_turnout_factor

    def write_data(self, election_id, office):
        s3_client = s3.S3CsvUtil(TARGET_BUCKET)
        # convert df to csv
        csv_data = convert_df_to_csv(self.current_data)
        # put csv in s3
        path = f"{S3_FILE_PATH}/{election_id}/results/{office}/{self.geographic_unit_type}/current.csv"
        s3_client.put(path, csv_data)<|MERGE_RESOLUTION|>--- conflicted
+++ resolved
@@ -48,11 +48,7 @@
 
         self.data = data
 
-<<<<<<< HEAD
-    def get_reporting_units(self, percent_reporting_threshold):
-=======
-    def get_units(self, percent_reporting_threshold, turnout_factor_lower, turnout_factor_upper, aggregates):
->>>>>>> 39de8f04
+    def get_units(self, percent_reporting_threshold, aggregates):
         """
         Returns a tuple of:
         1. reporting data. These are units where the expected vote is greater than the percent reporting threshold.
@@ -68,18 +64,11 @@
             drop=True
         )
 
-<<<<<<< HEAD
-        # remove unexpected units
-        unexpected_units = self._get_unexpected_units(percent_reporting_threshold)
-=======
         # identify unexpected and non-predictive units
         unexpected_units = self._get_unexpected_units(aggregates)
-        non_modeled_units = self._get_non_modeled_units(
-            percent_reporting_threshold, turnout_factor_lower, turnout_factor_upper
-        )
+        non_modeled_units = self._get_non_modeled_units(percent_reporting_threshold)
 
         # remove these units from the reporting units
->>>>>>> 39de8f04
         reporting_units = reporting_units[
             ~reporting_units.geographic_unit_fips.isin(unexpected_units.geographic_unit_fips)
         ].reset_index(drop=True)
@@ -96,24 +85,11 @@
         reporting_units["reporting"] = int(1)
         reporting_units["unit_category"] = "expected"
 
-<<<<<<< HEAD
-    def get_nonreporting_units(self, percent_reporting_threshold):
-        """
-        Get nonreporting data. These are units where expected vote is less than the percent reporting threshold
-        """
-=======
->>>>>>> 39de8f04
         # units where expected vote is less than the percent reporting threshold
         nonreporting_units = self.data[self.data.percent_expected_vote < percent_reporting_threshold].reset_index(
             drop=True
         )
 
-<<<<<<< HEAD
-        # remove unexpected units
-        unexpected_units = self._get_unexpected_units(percent_reporting_threshold)
-=======
-        # remove unexpected and non-predictive units
->>>>>>> 39de8f04
         nonreporting_units = nonreporting_units[
             ~nonreporting_units.geographic_unit_fips.isin(unexpected_units.geographic_unit_fips)
         ].reset_index(drop=True)
@@ -161,60 +137,15 @@
         components = geographic_unit_fips.split("_")
         return components[0]
 
-<<<<<<< HEAD
-    # TODO: rename unexpected units to be non-modeled units
-    def _get_unexpected_units(self, percent_reporting_threshold):
-=======
     def _get_unexpected_units(self, aggregates):
->>>>>>> 39de8f04
         expected_geographic_units = self._get_expected_geographic_unit_fips().tolist()
         # Note: this uses current_data because self.data drops unexpected units
-<<<<<<< HEAD
-        unexpected_units = self.current_data[
-            ~self.current_data["geographic_unit_fips"].isin(expected_geographic_units)
-            | self.current_data.geographic_unit_fips.isin(no_baseline_units)
-        ].reset_index(drop=True)
-
-        units_with_strange_turnout_factor = self.data[self.data.percent_expected_vote >= percent_reporting_threshold]
-
-        tf_by_state = units_with_strange_turnout_factor.groupby(["postal_code"]).agg(
-            {"turnout_factor": ["mean", "std"]}
-        )
-        tf_by_state.columns = tf_by_state.columns.map(lambda x: "_".join(x))
-        tf_by_state = tf_by_state.reset_index()
-        tf_by_state["tf_lower"] = tf_by_state["turnout_factor_mean"] - (tf_by_state["turnout_factor_std"] * 5)
-        tf_by_state["tf_upper"] = tf_by_state["turnout_factor_mean"] + (tf_by_state["turnout_factor_std"] * 5)
-
-        units_with_strange_turnout_factor = units_with_strange_turnout_factor.merge(
-            tf_by_state, on="postal_code", how="left"
-        )
-        units_with_strange_turnout_factor = units_with_strange_turnout_factor[
-            (units_with_strange_turnout_factor["turnout_factor"] < units_with_strange_turnout_factor["tf_lower"])
-            | (units_with_strange_turnout_factor["turnout_factor"] > units_with_strange_turnout_factor["tf_upper"])
-        ]
-        units_with_strange_turnout_factor = units_with_strange_turnout_factor[self.current_data.columns]
-
-        all_unexpected_units = pd.concat([unexpected_units, units_with_strange_turnout_factor]).reset_index(drop=True)
-        all_unexpected_units.drop_duplicates(subset="geographic_unit_fips", inplace=True)
-        return all_unexpected_units
-
-    def get_unexpected_units(self, percent_reporting_threshold, aggregates):
-        """
-        Gets units for which we will not be making predictions:
-            - unexpected units (ie. units for which we have no covariates prepared)
-            - units for which the baseline results is zero (ie. units that are tiny)
-            - units with strange turnout factors (ie. units that are likely precinct mismatches)
-        """
-
-        unexpected_units = self._get_unexpected_units(percent_reporting_threshold)
-=======
         unexpected_units = (
             self.current_data[~self.current_data["geographic_unit_fips"].isin(expected_geographic_units)]
             .reset_index(drop=True)
             .drop_duplicates(subset="geographic_unit_fips")
             .copy()
         )
->>>>>>> 39de8f04
 
         # since we were not expecting them, we have don't have their county or district
         # from preprocessed data. so we have to add that back in.
@@ -229,23 +160,36 @@
 
         return unexpected_units
 
-    def _get_non_modeled_units(self, percent_reporting_threshold, turnout_factor_lower, turnout_factor_upper):
+    def _get_non_modeled_units(self, percent_reporting_threshold):
         expected_geographic_units = self._get_expected_geographic_unit_fips().tolist()
         zero_baseline_units = self._get_units_with_baseline_of_zero()
 
-        units_with_strange_turnout_factor = (
-            self.data[
-                (self.data.percent_expected_vote >= percent_reporting_threshold)
-                & (self.data["geographic_unit_fips"].isin(expected_geographic_units))
-                & (
-                    (self.data["geographic_unit_fips"].isin(zero_baseline_units))
-                    | (self.data.turnout_factor <= turnout_factor_lower)
-                    | (self.data.turnout_factor >= turnout_factor_upper)
-                )
+        units_with_strange_turnout_factor = self.data[
+            (self.data.percent_expected_vote >= percent_reporting_threshold)
+            & (self.data["geographic_unit_fips"].isin(expected_geographic_units))
+        ].copy()
+
+        tf_by_state = (
+            units_with_strange_turnout_factor[
+                ~units_with_strange_turnout_factor["geographic_unit_fips"].isin(zero_baseline_units)
             ]
-            .drop_duplicates(subset="geographic_unit_fips")
-            .copy()
-        )
+            .groupby(["postal_code"])
+            .agg({"turnout_factor": ["mean", "std"]})
+        )
+        tf_by_state.columns = tf_by_state.columns.map(lambda x: "_".join(x))
+        tf_by_state = tf_by_state.reset_index()
+        tf_by_state["tf_lower"] = tf_by_state["turnout_factor_mean"] - (tf_by_state["turnout_factor_std"] * 5)
+        tf_by_state["tf_upper"] = tf_by_state["turnout_factor_mean"] + (tf_by_state["turnout_factor_std"] * 5)
+
+        units_with_strange_turnout_factor = units_with_strange_turnout_factor.merge(
+            tf_by_state, on="postal_code", how="left"
+        )
+        units_with_strange_turnout_factor = units_with_strange_turnout_factor[
+            units_with_strange_turnout_factor["geographic_unit_fips"].isin(zero_baseline_units)
+            | (units_with_strange_turnout_factor["turnout_factor"] < units_with_strange_turnout_factor["tf_lower"])
+            | (units_with_strange_turnout_factor["turnout_factor"] > units_with_strange_turnout_factor["tf_upper"])
+        ].copy()
+
         return units_with_strange_turnout_factor
 
     def write_data(self, election_id, office):
