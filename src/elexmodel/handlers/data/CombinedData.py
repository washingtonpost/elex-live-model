import numpy as np

from elexmodel.handlers import s3
from elexmodel.handlers.data.Estimandizer import Estimandizer
from elexmodel.utils.file_utils import S3_FILE_PATH, TARGET_BUCKET, convert_df_to_csv


class CombinedDataHandler:
    """
    Combined data handler. Combines preprocessed and live data
    """

    def __init__(
        self,
        preprocessed_data,
        current_data,
        estimands,
        geographic_unit_type,
        handle_unreporting="drop",
    ):
        self.estimands = estimands

        estimandizer = Estimandizer()
        (current_data, _) = estimandizer.check_and_create_estimands(
            current_data.copy(), self.estimands, False, current_data=True
        )

        # if we're running this for a past election, drop results columns from preprocessed data
        # so we use results_{estimand} numbers from current_data
        preprocessed_results_columns = list(filter(lambda col: col.startswith("results_"), preprocessed_data.columns))
        preprocessed_data = preprocessed_data.drop(preprocessed_results_columns, axis=1)
        self.preprocessed_data = preprocessed_data
        self.current_data = current_data
        self.geographic_unit_type = geographic_unit_type
        data = preprocessed_data.merge(current_data, how="left", on=["postal_code", "geographic_unit_fips"])
<<<<<<< HEAD
        result_cols = [f"results_{estimand}" for estimand in estimands]
        # TODO: deal with this somewhere else
        if "margin" in estimands:
            result_cols.extend(["normalized_margin"])
        # if unreporting is 'drop' then drop units that are not passing results (ie. units where results are na)
        # this is necessary if units will not be returning results in this election, but we didn't know that (ie. townships)
=======
        # if unreporting is 'drop' then drop units that are not reporting (ie. units where results are na)
        # this is necessary if units will not be returning results in this election,
        # but we didn't know that (ie. townships)
        result_cols = [f"results_{estimand}" for estimand in self.estimands]
>>>>>>> 60f1e1fd
        if handle_unreporting == "drop":
            # Drop the whole row if an estimand is not reporting
            data = data.dropna(axis=0, how="any", subset=result_cols)
        # if unreporting is 'zero' then we set the votes for non-reporting units to zero
        # this is necessary if we are worried that there is no zero state for units (ie. some precinct states)
        elif handle_unreporting == "zero":
            indices_with_null_val = data[result_cols].isna().any(axis=1)
            data.update(data[result_cols].fillna(value=0))
            data.loc[indices_with_null_val, "percent_expected_vote"] = 0

        # TODO: move to estimandizer
        # assumes that data.weights > 0, which means we cannot have units where turnout (or two party turnout) was zero
        data["turnout_factor"] = data.results_turnout / data.weights
        if "margin" in estimands:
            # overwrite to make two party comparison fair
            data["turnout_factor"] = np.nan_to_num((data.results_dem + data.results_gop) / data.weights)

        self.data = data

    def get_reporting_units(
        self,
        percent_reporting_threshold,
        turnout_factor_lower,
        turnout_factor_upper,
        features_to_normalize=[],
        add_intercept=True,
    ):
        """
        Get reporting data. These are units where the expected vote is greater than the percent reporting threshold.
        """
        reporting_units = self.data[self.data.percent_expected_vote >= percent_reporting_threshold].reset_index(
            drop=True
        )
        # if turnout factor less than 0.5 or greater than 1.5 assume AP made a mistake and don't treat those as reporting units
        reporting_units = reporting_units[reporting_units.turnout_factor > turnout_factor_lower]
        reporting_units = reporting_units[reporting_units.turnout_factor < turnout_factor_upper]

        # residualize + normalize
        for estimand in self.estimands:
            reporting_units[f"residuals_{estimand}"] = (
                reporting_units[f"results_{estimand}"] - reporting_units[f"last_election_results_{estimand}"]
            ) / reporting_units[f"last_election_results_{estimand}"]

        reporting_units["reporting"] = int(1)
        reporting_units["expected"] = True

        return reporting_units

    def get_nonreporting_units(
        self,
        percent_reporting_threshold,
        turnout_factor_lower,
        turnout_factor_upper,
        features_to_normalize=[],
        add_intercept=True,
    ):
        """
        Get nonreporting data. These are units where expected vote is less than the percent reporting threshold
        """
        # if turnout factor <= 0.2 assume the AP made a mistake and treat them as non-reporting units
        nonreporting_units = self.data.query(
            "(percent_expected_vote < @percent_reporting_threshold) | (turnout_factor <= @turnout_factor_upper) | (turnout_factor >= @turnout_factor_lower)"  #
        ).reset_index(  # not checking if results.isnull() anymore across multiple estimands
            drop=True
        )
        nonreporting_units["reporting"] = int(0)
        nonreporting_units["expected"] = True

        return nonreporting_units

    def _get_expected_geographic_unit_fips(self):
        """
        Get geographic unit fips for all expected units.
        """
        # data is only expected units since left join of preprocessed data in initialization
        return self.data.geographic_unit_fips

    def _get_county_fips_from_geographic_unit_fips(self, geographic_unit_fips):
        """
        Get county fips for geographic unit fips
        If district is part of the geographic units, we list it first to make house race parsing easier,
        otherwise county is first
        e.g. <district>_<county> or <district>_<county>_<precinct>
        """
        components = geographic_unit_fips.split("_")
        if "district" in self.geographic_unit_type:
            return components[0]  # CHANGE BACK
        return components[0]

    def _get_district_from_geographic_unit_fips(self, geographic_unit_fips):
        """
        Get district from geographic unit fips
        """
        components = geographic_unit_fips.split("_")
        return str(int(components[1]))  # CHANGE BACK

    def get_unexpected_units(self, percent_reporting_threshold, aggregates):
        """
        Gets reporting but unexpected data. These are units that are may or may not be fully
        reporting, but we have no preprocessed data for them.
        """
        expected_geographic_units = self._get_expected_geographic_unit_fips().tolist()
        # Note: this uses current_data because self.data drops unexpected units
        unexpected_units = self.current_data[
            ~self.current_data["geographic_unit_fips"].isin(expected_geographic_units)
        ].reset_index(drop=True)

        # since we were not expecting them, we have don't have their county or district
        # from preprocessed data. so we have to add that back in.
        if "county_fips" in aggregates:
            unexpected_units["county_fips"] = unexpected_units["geographic_unit_fips"].apply(
                self._get_county_fips_from_geographic_unit_fips
            )

        if "district" in aggregates:
            unexpected_units["district"] = unexpected_units["geographic_unit_fips"].apply(
                self._get_district_from_geographic_unit_fips
            )

        unexpected_units["reporting"] = int(1)
        unexpected_units["expected"] = False

        return unexpected_units

    def write_data(self, election_id, office):
        s3_client = s3.S3CsvUtil(TARGET_BUCKET)
        # convert df to csv
        csv_data = convert_df_to_csv(self.current_data)
        # put csv in s3
        path = f"{S3_FILE_PATH}/{election_id}/results/{office}/{self.geographic_unit_type}/current.csv"
        s3_client.put(path, csv_data)<|MERGE_RESOLUTION|>--- conflicted
+++ resolved
@@ -33,19 +33,10 @@
         self.current_data = current_data
         self.geographic_unit_type = geographic_unit_type
         data = preprocessed_data.merge(current_data, how="left", on=["postal_code", "geographic_unit_fips"])
-<<<<<<< HEAD
-        result_cols = [f"results_{estimand}" for estimand in estimands]
-        # TODO: deal with this somewhere else
-        if "margin" in estimands:
-            result_cols.extend(["normalized_margin"])
-        # if unreporting is 'drop' then drop units that are not passing results (ie. units where results are na)
-        # this is necessary if units will not be returning results in this election, but we didn't know that (ie. townships)
-=======
         # if unreporting is 'drop' then drop units that are not reporting (ie. units where results are na)
         # this is necessary if units will not be returning results in this election,
         # but we didn't know that (ie. townships)
         result_cols = [f"results_{estimand}" for estimand in self.estimands]
->>>>>>> 60f1e1fd
         if handle_unreporting == "drop":
             # Drop the whole row if an estimand is not reporting
             data = data.dropna(axis=0, how="any", subset=result_cols)
