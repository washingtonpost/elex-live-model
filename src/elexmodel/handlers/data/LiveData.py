--- conflicted
+++ resolved
@@ -83,35 +83,22 @@
 
     def load_data(self, data):
         columns_to_return = ["postal_code", "geographic_unit_fips"]
-<<<<<<< HEAD
-        estimands_to_use = ["turnout"]  # in any case we want the turnout in order to compute turnout_factor
-        if "margin" in estimands:
-            estimands_to_use = estimands_to_use + ["dem", "gop"]
-            columns_to_return.extend(["results_margin", "normalized_margin"])
-        else:
-            estimands_to_use = list(set(estimands + estimands_to_use))
 
-        for estimand in estimands_to_use:
-            if historical:
-                data[f"results_{estimand}"] = np.nan
-            results_column_names = [x for x in data.columns if x.startswith("results")]
-            # If this is not a historical run, then this is a live election
-            # so we are expecting that there will be actual results  data
-            if not self.historical and len(results_column_names) == 0:
-                raise MockLiveDataHandlerException("This is not a test election, it is missing results data")
-            if f"results_{estimand}" not in results_column_names:
-                raise MockLiveDataHandlerException("This is missing results data for estimand: ", estimand)
-            columns_to_return.append(f"results_{estimand}")
+        # TODO: DELETE
+        # estimands_to_use = ["turnout"]  # in any case we want the turnout in order to compute turnout_factor
+        # if "margin" in estimands:
+        #     estimands_to_use = estimands_to_use + ["dem", "gop"]
+        #     columns_to_return.extend(["results_margin", "normalized_margin"])
+        # else:
+        #     estimands_to_use = list(set(estimands + estimands_to_use))
 
-        # TODO: move to estimandizer
-        if "margin" in estimands:
-            data["results_margin"] = data.results_dem - data.results_gop
-            data["normalized_margin"] = (data.results_dem - data.results_gop) / (data.results_dem + data.results_gop)
-=======
+        # # TODO: move to estimandizer
+        # if "margin" in estimands:
+        #     data["results_margin"] = data.results_dem - data.results_gop
+        #     data["normalized_margin"] = (data.results_dem - data.results_gop) / (data.results_dem + data.results_gop)
 
         (data, more_columns) = self.estimandizer.add_estimand_results(data, self.estimands, self.historical)
         columns_to_return += more_columns
->>>>>>> f3599358
 
         self.shuffle_dataframe = data[self.shuffle_columns].copy()
 
