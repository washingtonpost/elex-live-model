--- conflicted
+++ resolved
@@ -93,33 +93,26 @@
             include_results_estimand=self.include_results_estimand,
         )
 
-<<<<<<< HEAD
-        if self.historical:
-            # if we are in a historical election we are only reading preprocessed data to get
-            # the historical election results of the currently reporting units.
-            # so we don't care about the total voters or the baseline election.
-            return preprocessed_data
+        # TODO: DELETE
+        # preprocessed_data["weights"] = preprocessed_data.baseline_turnout
 
-        preprocessed_data["weights"] = preprocessed_data.baseline_turnout
+        # # TODO: move to estimandizer
+        # if "margin" in estimand_baselines:
+        #     # if margin then we want to overwrite with two party turnout rather than actual turnout to make normalization below fair
+        #     preprocessed_data["weights"] = preprocessed_data.baseline_dem + preprocessed_data.baseline_gop
+        #     preprocessed_data["baseline_margin"] = preprocessed_data.baseline_dem - preprocessed_data.baseline_gop
+        #     preprocessed_data["baseline_normalized_margin"] = np.nan_to_num(
+        #         (preprocessed_data.baseline_dem - preprocessed_data.baseline_gop) / preprocessed_data.weights
+        #     )
 
-        # TODO: move to estimandizer
-        if "margin" in estimand_baselines:
-            # if margin then we want to overwrite with two party turnout rather than actual turnout to make normalization below fair
-            preprocessed_data["weights"] = preprocessed_data.baseline_dem + preprocessed_data.baseline_gop
-            preprocessed_data["baseline_margin"] = preprocessed_data.baseline_dem - preprocessed_data.baseline_gop
-            preprocessed_data["baseline_normalized_margin"] = np.nan_to_num(
-                (preprocessed_data.baseline_dem - preprocessed_data.baseline_gop) / preprocessed_data.weights
-            )
+        # for estimand, pointer in estimand_baselines.items():
+        #     baseline_name = f"baseline_{pointer}"
+        #     # Adding one to prevent zero divison
+        #     preprocessed_data[f"last_election_results_{estimand}"] = preprocessed_data[baseline_name].copy() + 1
 
-        for estimand, pointer in estimand_baselines.items():
-            baseline_name = f"baseline_{pointer}"
-            # Adding one to prevent zero divison
-            preprocessed_data[f"last_election_results_{estimand}"] = preprocessed_data[baseline_name].copy() + 1
+        # return preprocessed_data
 
-        return preprocessed_data
-=======
         return data
->>>>>>> f3599358
 
     def save_data(self, preprocessed_data):
         if not Path(self.local_file_path).parent.exists():
