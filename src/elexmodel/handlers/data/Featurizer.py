--- conflicted
+++ resolved
@@ -104,13 +104,10 @@
         # and we zero out the original feature column for those states
         additional_state_features = []
         for state in self.states_for_separate_model:
-<<<<<<< HEAD
-=======
             # this makes sure that we produce these columns for reporting states only, otherwise
             # the entire column for that state_feature will be zero
             if state not in df[np.isclose(df.reporting, 1)].postal_code.unique():
                 continue
->>>>>>> 65922a34
             mask = df.postal_code == state
             for feature in self.features:
                 state_feature = f"{feature}_{state}"
@@ -133,7 +130,6 @@
             # and we zero out the original intercept column for those stattes
             for state in self.states_for_separate_model:
                 mask = df.postal_code == state
-<<<<<<< HEAD
                 # if we have a postal code fixed effect then we do not want a separate intercept column for that state
                 # because the fixed effect takes the role of that column (ie. those would be linearly dependent)
                 # but we still want to zero out the original intercept for those states.
@@ -141,8 +137,6 @@
                     state_intercept = f"intercept_{state}"
                     df[state_intercept] = df["intercept"].where(mask, 0)
                     self.complete_features.append(state_intercept)
-=======
->>>>>>> 65922a34
                 df.loc[mask, "intercept"] = 0
 
             # if fixed effects are on then we have redundant with the state specific intercepts
@@ -198,13 +192,9 @@
         # (so all fixed effect values in the complete data excluding the ones dropped for multicolinearity)
         self.complete_features += self.features + additional_state_features + self.expanded_fixed_effects
         self.active_features += self.features + additional_state_features + self.active_fixed_effects
-<<<<<<< HEAD
-        df = df[self.complete_features]
-=======
 
         self.complete_features = self._sort_features(self.complete_features)
         self.active_features = self._sort_features(self.active_features)
->>>>>>> 65922a34
 
         return df[self.complete_features]
 
