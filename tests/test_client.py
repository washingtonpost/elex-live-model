--- conflicted
+++ resolved
@@ -763,15 +763,11 @@
     preprocessed_data = va_governor_county_data.copy()
     preprocessed_data["last_election_results_turnout"] = preprocessed_data["baseline_turnout"].copy() + 1
 
-<<<<<<< HEAD
+
     model_client_winsorize = model_client
     model_client_non_winsorize = model_client
 
     winsorize_results = model_client_winsorize.get_estimates(
-=======
-    model_parameters = {"winsorize": True}
-    winsorize_results = model_client.get_estimates(
->>>>>>> 6125dccc
         data,
         election_id,
         office_id,
@@ -786,15 +782,10 @@
         save_output=[],
     )
 
-<<<<<<< HEAD
     winsorize_data_unit = winsorize_results["unit_data"]
     winsorize_data_state = winsorize_results["state_data"]
 
     non_winsorize_results = model_client_non_winsorize.get_estimates(
-=======
-    model_parameters = {"winsorize": False}
-    non_winsorize_results = model_client.get_estimates(
->>>>>>> 6125dccc
         data,
         election_id,
         office_id,
