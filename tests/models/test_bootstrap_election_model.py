import numpy as np  # pylint: disable=too-many-lines
import pandas as pd
import pytest
import scipy as sp

from elexmodel.handlers.data.CombinedData import CombinedDataHandler
from elexmodel.handlers.data.LiveData import MockLiveDataHandler
from elexmodel.handlers.data.PreprocessedData import PreprocessedDataHandler
from elexmodel.models.BootstrapElectionModel import BootstrapElectionModelException, OLSRegressionSolver

TOL = 1e-5


def test_cross_validation(bootstrap_election_model, rng):
    """
    Tests cross validation for finding the optimal lambda.
    """
    x = rng.normal(loc=2, scale=5, size=(100, 75))
    x[:, 0] = 1
    beta = rng.normal(size=(75, 1))
    y = x @ beta + rng.normal(loc=0, scale=1, size=(100, 1))
    lambdas = [-0.1, 0, 0.01, 0.1, 1, 100]
    res = bootstrap_election_model.cv_lambda(x, y, lambdas)
    assert res == 0.01

    beta = rng.normal(scale=0.001, size=(75, 1))
    y = x @ beta + rng.normal(loc=0, scale=1, size=(100, 1))
    lambdas = [-0.1, 0, 0.01, 0.1, 1, 100]
    res = bootstrap_election_model.cv_lambda(x, y, lambdas)
    assert res == 100


def test_estimate_epsilon(bootstrap_election_model):
    """
    Testing estimating the contest level effect.
    """
    # the contest level effect (epsilon) is estiamted as the average of the residuals in that contest
    # if a contest has less then 2 units reporting then the contest level effect is set to zero
    residuals = np.asarray([0.5, 0.5, 0.3, 0.8, 0.5]).reshape(-1, 1)
    aggregate_indicator = np.asarray([[1, 1, 0, 0, 0], [0, 0, 1, 1, 0], [0, 0, 0, 0, 1]]).T
    epsilon_hat = bootstrap_election_model._estimate_epsilon(residuals, aggregate_indicator)
    assert np.isclose(epsilon_hat[0], (residuals[0] + residuals[1]) / 2)
    assert np.isclose(epsilon_hat[1], (residuals[2] + residuals[3]) / 2)
    assert np.isclose(
        epsilon_hat[2], 0
    )  # since the aggrgate indicator for that row only has one 1 which is less than 2


def test_estimate_delta(bootstrap_election_model):
    """
    Testing estimating the unit level error
    """
    # the unit level error is the difference between the residu and the state level effect
    residuals = np.asarray([0.5, 0.5, 0.3, 0.8, 0.5]).reshape(-1, 1)
    aggregate_indicator = np.asarray([[1, 1, 0, 0, 0], [0, 0, 1, 1, 0], [0, 0, 0, 0, 1]]).T
    epsilon_hat = bootstrap_election_model._estimate_epsilon(residuals, aggregate_indicator)  # [0.5, 0.55, 0]
    delta_hat = bootstrap_election_model._estimate_delta(residuals, epsilon_hat, aggregate_indicator)
    desired = np.asarray([0.0, 0.0, -0.25, 0.25, 0.5])
    np.testing.assert_array_almost_equal(desired, delta_hat)


def test_estimate_model_error(bootstrap_election_model, rng):
    x = rng.normal(loc=2, scale=5, size=(100, 5))
    x[:, 0] = 1
    beta = rng.integers(low=-100, high=100, size=(5, 1))
    y = x @ beta
    ols_regression = OLSRegressionSolver()
    ols_regression.fit(x, y)
    aggregate_indicator = rng.multivariate_hypergeometric([1] * 5, 1, size=100)
    residuals, _, _ = bootstrap_election_model._estimate_model_errors(ols_regression, x, y, aggregate_indicator)
    y_hat = ols_regression.predict(x)
    np.testing.assert_array_almost_equal(ols_regression.residuals(y, y_hat, loo=True, center=True), residuals)
    # epsilon_hat and delta_hat are tested above


def test_get_strata(bootstrap_election_model):
    reporting_units = pd.DataFrame(
        [["a", 1, "expected"], ["b", 1, "expected"], ["c", 1, "expected"]],
        columns=["county_classification", "reporting", "unit_category"],
    )
    nonreporting_units = pd.DataFrame(
        [["c", 0, "expected"], ["d", 0, "expected"]],
        columns=["county_classification", "reporting", "unit_category"],
    )
    x_train_strata, x_test_strata = bootstrap_election_model._get_strata(reporting_units, nonreporting_units)

    assert "intercept" in x_train_strata.columns
    # a has been dropped
    assert "county_classification_b" in x_train_strata.columns
    assert "county_classification_c" in x_train_strata.columns
    assert "county_classification_d" in x_train_strata.columns
    np.testing.assert_array_almost_equal(x_train_strata.values, np.asarray([[1, 0, 0, 0], [1, 1, 0, 0], [1, 0, 1, 0]]))

    assert "intercept" in x_test_strata.columns
    assert "county_classification_b" in x_test_strata.columns
    assert "county_classification_c" in x_test_strata.columns
    assert "county_classification_d" in x_test_strata.columns

    np.testing.assert_array_almost_equal(x_test_strata.values, np.asarray([[1, 0, 1, 0], [1, 0, 0, 1]]))


def test_estimate_strata_dist(bootstrap_election_model, rng):
    x_train, x_test = None, None
    x_train_strata = pd.DataFrame([[1, 0, 0], [1, 0, 0], [1, 1, 0], [1, 1, 0], [1, 1, 0]])
    x_test_strata = pd.DataFrame([[1, 1, 0], [1, 0, 1], [1, 0, 1]])
    delta_hat = np.asarray([-0.3, 0.5, 0.2, 0.25, 0.28])
    lb = 0.1
    ub = 0.3
    ppf, cdf = bootstrap_election_model._estimate_strata_dist(
        x_train, x_train_strata, x_test, x_test_strata, delta_hat, lb, ub
    )
    assert ppf[(1, 0, 0)](0.01) == pytest.approx(delta_hat[:2].min())
    assert ppf[(1, 0, 0)](0.34) == pytest.approx(lb)
    assert ppf[(1, 0, 0)](0.66) == pytest.approx(ub)
    assert ppf[(1, 0, 0)](0.99) == pytest.approx(delta_hat[:2].max())

    # since all elements of the second strata are > 0.1 and < 0.3 we use the lb and ub for the first quantiles
    assert ppf[(1, 1, 0)](0.01) == pytest.approx(lb)
    assert ppf[(1, 1, 0)](0.25) == pytest.approx(lb)
    assert ppf[(1, 1, 0)](0.26) == pytest.approx(delta_hat[2:].min())
    assert ppf[(1, 1, 0)](0.50) == pytest.approx(np.median(delta_hat[2:]))
    assert ppf[(1, 1, 0)](0.51) == pytest.approx(delta_hat[2:].max())
    assert ppf[(1, 1, 0)](0.74) == pytest.approx(delta_hat[2:].max())
    assert ppf[(1, 1, 0)](0.75) == pytest.approx(ub)
    assert ppf[(1, 1, 0)](0.99) == pytest.approx(ub)

    assert ppf[(1, 0, 1)](0.49) == pytest.approx(lb)
    assert ppf[(1, 0, 1)](0.50) == pytest.approx(ub)

    # anything less than -0.3 returns 0.01
    assert cdf[(1, 0, 0)](-0.4) == pytest.approx(0.01)
    # lower QR sees three datapoints: -0.3, 0.1 and 0.5, so -0.3 is at the right boundary of 0.01 and 0.33
    assert cdf[(1, 0, 0)](-0.3) == pytest.approx(0.33)
    # upper QR sees three datapoints: -0.3, 0.3 and 0.5 and so 0.3 is that right boundary of 0.33 and 0.66
    assert cdf[(1, 0, 0)](0.3) == pytest.approx(0.66)
    # upper QR sees three datapoints: -0.3, 0.3 and 0.5 and so 0.5 is on the right boundary of 0.66 and 0.99
    assert cdf[(1, 0, 0)](0.5) == pytest.approx(0.99)
    # since interp keyword righ=1
    assert cdf[(1, 0, 0)](0.51) == pytest.approx(1)

    assert cdf[(1, 1, 0)](0.1) == pytest.approx(0.01)
    assert cdf[(1, 1, 0)](0.2) == pytest.approx(0.49)
    assert cdf[(1, 1, 0)](0.28) == pytest.approx(0.74)
    assert cdf[(1, 1, 0)](0.3) == pytest.approx(0.99)

    assert cdf[(1, 0, 1)](0.1) == pytest.approx(0.01)
    assert cdf[(1, 0, 1)](0.3) == pytest.approx(0.99)


def test_generate_nonreporting_bounds(bootstrap_election_model, rng):
    nonreporting_units = pd.DataFrame(
        [[0.1, 1.2, 75], [0.8, 0.8, 24], [0.1, 0.01, 0], [-0.2, 0.8, 99], [-0.3, 0.9, 100]],
        columns=["results_normalized_margin", "turnout_factor", "percent_expected_vote"],
    )

    # assumes that all outstanding vote will go to one of the two parties
    lower, upper = bootstrap_election_model._generate_nonreporting_bounds(
        nonreporting_units, "results_normalized_margin"
    )

    # hand checked in excel
    assert lower[0] == pytest.approx(-0.175)
    assert upper[0] == pytest.approx(0.325)

    assert lower[1] == pytest.approx(-0.568)
    assert upper[1] == pytest.approx(0.952)

    # if expected vote is close to 0 or 1 we set the bounds to be the extreme case
    assert lower[2] == bootstrap_election_model.y_unobserved_lower_bound
    assert upper[2] == bootstrap_election_model.y_unobserved_upper_bound

    assert lower[3] == pytest.approx(-0.208)
    assert upper[3] == pytest.approx(-0.188)

    assert lower[4] == bootstrap_election_model.y_unobserved_lower_bound
    assert upper[4] == bootstrap_election_model.y_unobserved_upper_bound

    lower, upper = bootstrap_election_model._generate_nonreporting_bounds(nonreporting_units, "turnout_factor")

    assert lower[0] == pytest.approx(0.96)
    assert upper[0] == pytest.approx(4.8)

    assert lower[1] == pytest.approx(1.081081081)
    assert upper[1] == pytest.approx(80)  # this is 80 since we divide 0.8 / 0.01 (it's clipped)

    assert lower[2] == bootstrap_election_model.z_unobserved_lower_bound
    assert upper[2] == bootstrap_election_model.z_unobserved_upper_bound

    assert lower[3] == pytest.approx(0.536912752)
    assert upper[3] == pytest.approx(1.632653061)

    assert lower[4] == bootstrap_election_model.z_unobserved_lower_bound
    assert upper[4] == bootstrap_election_model.z_unobserved_upper_bound

    # changing parameters
    bootstrap_election_model.y_unobserved_lower_bound = -0.8
    bootstrap_election_model.y_unobserved_upper_bound = 0.8

    lower, upper = bootstrap_election_model._generate_nonreporting_bounds(
        nonreporting_units, "results_normalized_margin"
    )
    assert lower[0] == pytest.approx(-0.125)
    assert upper[0] == pytest.approx(0.275)

    assert lower[1] == pytest.approx(-0.416)
    assert upper[1] == pytest.approx(0.8)

    assert lower[2] == bootstrap_election_model.y_unobserved_lower_bound
    assert upper[2] == bootstrap_election_model.y_unobserved_upper_bound

    assert lower[3] == pytest.approx(-0.206)
    assert upper[3] == pytest.approx(-0.19)

    assert lower[4] == bootstrap_election_model.y_unobserved_lower_bound
    assert upper[4] == bootstrap_election_model.y_unobserved_upper_bound

    bootstrap_election_model.y_unobserved_lower_bound = 0.8
    bootstrap_election_model.y_unobserved_upper_bound = 1.2
    bootstrap_election_model.percent_expected_vote_error_bound = 0.1

    lower, upper = bootstrap_election_model._generate_nonreporting_bounds(nonreporting_units, "turnout_factor")
    assert lower[0] == pytest.approx(1.411764706)
    assert upper[0] == pytest.approx(1.846153846)

    assert lower[1] == pytest.approx(2.352941176)
    assert upper[1] == pytest.approx(5.714285714)

    assert lower[2] == bootstrap_election_model.z_unobserved_lower_bound
    assert upper[2] == bootstrap_election_model.z_unobserved_upper_bound

    assert lower[3] == pytest.approx(0.733944954)
    assert upper[3] == pytest.approx(0.898876404)

    assert lower[4] == bootstrap_election_model.z_unobserved_lower_bound
    assert upper[4] == bootstrap_election_model.z_unobserved_upper_bound


def test_strata_pit(bootstrap_election_model, rng):
    x_train, x_test = None, None
    x_train_strata = pd.DataFrame([[1, 0, 0], [1, 0, 0], [1, 1, 0], [1, 1, 0], [1, 1, 0]])
    x_test_strata = pd.DataFrame([[1, 1, 0], [1, 0, 1], [1, 0, 1]])
    delta_hat = np.asarray([-0.3, 0.5, 0.2, 0.25, 0.28])
    lb = 0.1
    ub = 0.3
    _, cdf = bootstrap_election_model._estimate_strata_dist(
        x_train, x_train_strata, x_test, x_test_strata, delta_hat, lb, ub
    )

    x_train_strata_unique = np.unique(x_train_strata, axis=0).astype(int)
    uniforms = bootstrap_election_model._strata_pit(x_train_strata, x_train_strata_unique, delta_hat, cdf)

    assert uniforms[0] == pytest.approx(
        0.33
    )  # since -0.3 is the lowest of the three elements [-0.3, 0.5, 0.3] where 0.3 is the UB (LB is -0.3)
    assert uniforms[1] == pytest.approx(0.99)  # since 0.5 is the largest
    assert uniforms[2] == pytest.approx(0.49)  # [-0.3, 0.2, 0.25, 0.28, 0.3]
    assert uniforms[3] == pytest.approx(0.5)
    assert uniforms[4] == pytest.approx(0.74)


def test_bootstrap_deltas(bootstrap_election_model):
    x_train, x_test = None, None
    x_train_strata = pd.DataFrame([[1, 0, 0], [1, 0, 0], [1, 1, 0], [1, 1, 0], [1, 1, 0]])
    x_test_strata = pd.DataFrame([[1, 1, 0], [1, 0, 1], [1, 0, 1]])
    delta_hat = np.asarray([-0.3, 0.5, 0.2, 0.25, 0.28])
    lb = 0.1
    ub = 0.3
    ppf, cdf = bootstrap_election_model._estimate_strata_dist(
        x_train, x_train_strata, x_test, x_test_strata, delta_hat, lb, ub
    )
    x_train_strata_unique = np.unique(x_train_strata, axis=0).astype(int)
    uniforms = bootstrap_election_model._strata_pit(x_train_strata, x_train_strata_unique, delta_hat, cdf)
    unifs = np.concatenate([uniforms, uniforms], axis=1)
    x_train_strata_unique = np.unique(x_train_strata, axis=0).astype(int)
    bootstrap_deltas_y, bootstrap_deltas_z = bootstrap_election_model._bootstrap_deltas(
        unifs, x_train_strata, x_train_strata_unique, ppf, ppf
    )
    assert bootstrap_deltas_y.shape == (delta_hat.shape[0], bootstrap_election_model.B)
    assert bootstrap_deltas_z.shape == (delta_hat.shape[0], bootstrap_election_model.B)
    # testing that all elements of bootstrap delta is one of delta hat or lb or ub
    assert np.isclose(
        bootstrap_deltas_z.flatten().reshape(1, -1), np.concatenate([delta_hat, [0.1, 0.3]]).reshape(-1, 1), rtol=0.001
    ).any(0).mean() == pytest.approx(1)
    assert np.isclose(
        bootstrap_deltas_y.flatten().reshape(1, -1), np.concatenate([delta_hat, [0.1, 0.3]]).reshape(-1, 1), rtol=0.001
    ).any(0).mean() == pytest.approx(1)


def test_bootstrap_epsilons(bootstrap_election_model):
    residuals = np.asarray([0.5, 0.5, 0.3, 0.8, 0.5]).reshape(-1, 1)
    aggregate_indicator = np.asarray([[1, 1, 0, 0, 0], [0, 0, 1, 1, 0], [0, 0, 0, 0, 1]]).T
    epsilon_hat = bootstrap_election_model._estimate_epsilon(residuals, aggregate_indicator)
    delta_hat = bootstrap_election_model._estimate_delta(residuals, epsilon_hat, aggregate_indicator)

    x_train, x_test = None, None
    x_train_strata = pd.DataFrame([[1, 0, 0], [1, 0, 0], [1, 1, 0], [1, 1, 0], [1, 1, 0]])
    x_test_strata = pd.DataFrame([[1, 1, 0], [1, 0, 1], [1, 0, 1]])
    x_train_strata_unique = np.unique(x_train_strata, axis=0).astype(int)
    lb = 0.1
    ub = 0.3
    ppf, _ = bootstrap_election_model._estimate_strata_dist(
        x_train, x_train_strata, x_test, x_test_strata, delta_hat, lb, ub
    )

    bootstrap_epsilons_y, bootstrap_epsilons_z = bootstrap_election_model._bootstrap_epsilons(
        epsilon_hat, epsilon_hat, x_train_strata, x_train_strata_unique, ppf, ppf, aggregate_indicator
    )
    assert bootstrap_epsilons_y.shape == (epsilon_hat.shape[0], bootstrap_election_model.B)
    assert bootstrap_epsilons_z.shape == (epsilon_hat.shape[0], bootstrap_election_model.B)

    # the last epsilon only has one element, so epsilon_hat is zero so the bootstrapped versions should be zero also
    assert np.isclose(bootstrap_epsilons_y[-1], 0).mean() == pytest.approx(1)
    # the others have the correct mean
    assert bootstrap_epsilons_y[0].mean() == pytest.approx(epsilon_hat[0], rel=0.1)
    assert bootstrap_epsilons_y[1].mean() == pytest.approx(epsilon_hat[1], rel=0.1)


def test_bootstrap_errors(bootstrap_election_model):
    residuals = np.asarray([0.5, 0.5, 0.3, 0.8, 0.5]).reshape(-1, 1)
    aggregate_indicator = np.asarray([[1, 1, 0, 0, 0], [0, 0, 1, 1, 0], [0, 0, 0, 0, 1]]).T
    epsilon_hat = bootstrap_election_model._estimate_epsilon(residuals, aggregate_indicator)
    delta_hat = bootstrap_election_model._estimate_delta(residuals, epsilon_hat, aggregate_indicator)

    x_train, x_test = None, None
    x_train_strata = pd.DataFrame([[1, 0, 0], [1, 0, 0], [1, 1, 0], [1, 1, 0], [1, 1, 0]])
    x_test_strata = pd.DataFrame([[1, 1, 0], [1, 0, 1], [1, 0, 1]])
    lb = 0.1
    ub = 0.3
    ppf, cdf = bootstrap_election_model._estimate_strata_dist(
        x_train, x_train_strata, x_test, x_test_strata, delta_hat, lb, ub
    )
    epsilon_B, delta_B = bootstrap_election_model._bootstrap_errors(
        epsilon_hat, epsilon_hat, delta_hat, delta_hat, x_train_strata, cdf, cdf, ppf, ppf, aggregate_indicator
    )
    epsilon_y_B, epsilon_z_B = epsilon_B
    delta_y_B, delta_z_B = delta_B

    assert epsilon_y_B.shape == (aggregate_indicator.shape[1], bootstrap_election_model.B)
    assert epsilon_z_B.shape == (aggregate_indicator.shape[1], bootstrap_election_model.B)
    assert delta_y_B.shape == (residuals.shape[0], bootstrap_election_model.B)
    assert delta_z_B.shape == (residuals.shape[0], bootstrap_election_model.B)
    # the values of bootstrap epsilon and delta are checked above


def test_sample_test_delta(bootstrap_election_model):
    residuals = np.asarray([0.5, 0.5, 0.3, 0.8, 0.5]).reshape(-1, 1)
    aggregate_indicator = np.asarray([[1, 1, 0, 0, 0], [0, 0, 1, 1, 0], [0, 0, 0, 0, 1]]).T
    epsilon_hat = bootstrap_election_model._estimate_epsilon(residuals, aggregate_indicator)
    delta_hat = bootstrap_election_model._estimate_delta(residuals, epsilon_hat, aggregate_indicator)

    x_train, x_test = None, None
    x_train_strata = pd.DataFrame([[1, 0, 0], [1, 0, 0], [1, 1, 0], [1, 1, 0], [1, 1, 0]])
    x_test_strata = pd.DataFrame([[1, 1, 0], [1, 0, 1], [1, 0, 1], [1, 0, 0]])
    lb = 0.1
    ub = 0.3
    ppf, _ = bootstrap_election_model._estimate_strata_dist(
        x_train, x_train_strata, x_test, x_test_strata, delta_hat, lb, ub
    )

    delta_y, delta_z = bootstrap_election_model._sample_test_delta(x_test_strata, ppf, ppf)

    assert delta_y.shape == (x_test_strata.shape[0], bootstrap_election_model.B)
    assert delta_z.shape == (x_test_strata.shape[0], bootstrap_election_model.B)
    # delta_y should be either in delta_hat or lb or ub for all sampled uniforms
    # EXCEPT when we sample exactly at a break (so between the percentiles of two samples)
    # this should only happen ~1% of time per breakpoint, for this strata there are 5 such breakpoints
    # (this strata is 1,1,0)
    assert (
        np.isclose(delta_y[0].reshape(1, -1), np.concatenate([delta_hat, [0.1, 0.3]]).reshape(-1, 1), rtol=0.01)
        .any(0)
        .mean()
        >= 0.94
    )
    # for this strata there are 5 such breakpoints: this stratas is 1,0,0
    assert (
        np.isclose(delta_y[3].reshape(1, -1), np.concatenate([delta_hat, [0.1, 0.3]]).reshape(-1, 1), rtol=0.01)
        .any(0)
        .mean()
        >= 0.95
    )
    # one breakpoint at 0.1 and 0.3 for startum (1,0,1)
    assert (
        np.isclose(delta_y[1].reshape(1, -1), np.concatenate([delta_hat, [0.1, 0.3]]).reshape(-1, 1), rtol=0.01)
        .any(0)
        .mean()
        >= 0.98
    )
    assert (
        np.isclose(delta_y[2].reshape(1, -1), np.concatenate([delta_hat, [0.1, 0.3]]).reshape(-1, 1), rtol=0.01)
        .any(0)
        .mean()
        >= 0.98
    )


def test_sample_test_epsilon(bootstrap_election_model):
    residuals = np.asarray([0.5, 0.5, 0.3, 0.8, 0.5, 0.2]).reshape(-1, 1)
    aggregate_indicator_train = np.asarray(
        [[1, 0, 0, 0], [1, 0, 0, 0], [0, 1, 0, 0], [1, 0, 0, 0], [0, 0, 0, 1], [0, 1, 0, 0]]
    )
    aggregate_indicator_test = np.asarray(
        [[0, 1, 0, 0], [1, 0, 0, 0], [0, 0, 1, 0], [0, 0, 1, 0], [0, 1, 0, 0], [0, 0, 1, 0]]
    )
    with np.errstate(divide="ignore", invalid="ignore"):
        # Note: this line along with this data performs a division by zero, which numpy is right to warn us about.
        # We have currently disabled the warning here, and the Jira ticket to resolve this division-by-zero
        # circumstance is here: https://arcpublishing.atlassian.net/browse/ELEX-3431
        epsilon_hat = bootstrap_election_model._estimate_epsilon(residuals, aggregate_indicator_train)

        epsilon_y, epsilon_z = bootstrap_election_model._sample_test_epsilon(
            residuals, residuals, epsilon_hat, epsilon_hat, aggregate_indicator_train, aggregate_indicator_test
        )

    assert epsilon_y.shape == (aggregate_indicator_test.shape[0], bootstrap_election_model.B)
    assert epsilon_z.shape == (aggregate_indicator_test.shape[0], bootstrap_election_model.B)

    # test epsilons should never be zero
    assert not np.isclose(epsilon_z[0], 0).all()
    assert not np.isclose(epsilon_z[1], 0).all()
    assert not np.isclose(epsilon_z[2], 0).all()
    assert not np.isclose(epsilon_z[3], 0).all()
    assert not np.isclose(epsilon_z[4], 0).all()
    assert not np.isclose(epsilon_z[5], 0).all()


def test_sample_test_errors(bootstrap_election_model):
    residuals = np.asarray([0.5, 0.5, 0.3, 0.8, 0.5]).reshape(-1, 1)
    aggregate_indicator_train = np.asarray([[1, 0, 0, 0], [1, 0, 0, 0], [0, 1, 0, 0], [1, 0, 0, 0], [0, 0, 0, 1]])
    aggregate_indicator_test = np.asarray(
        [[0, 1, 0, 0], [1, 0, 0, 0], [0, 0, 1, 0], [0, 0, 1, 0], [0, 1, 0, 0], [0, 0, 1, 0]]
    )

    with np.errstate(divide="ignore", invalid="ignore"):
        # Note: this line along with this data performs a division by zero, which numpy is right to warn us about.
        # We have currently disabled the warning here, and the Jira ticket to resolve this division-by-zero
        # circumstance is here: https://arcpublishing.atlassian.net/browse/ELEX-3431
        epsilon_hat = bootstrap_election_model._estimate_epsilon(residuals, aggregate_indicator_train)
    delta_hat = bootstrap_election_model._estimate_delta(residuals, epsilon_hat, aggregate_indicator_train)

    x_train, x_test = None, None
    x_train_strata = pd.DataFrame([[1, 0, 0], [1, 0, 0], [1, 1, 0], [1, 1, 0], [1, 1, 0]])
    x_test_strata = pd.DataFrame([[1, 1, 0], [1, 0, 1], [1, 0, 1], [1, 1, 0], [1, 0, 1], [1, 0, 0]])
    lb = 0.1
    ub = 0.3
    ppf, _ = bootstrap_election_model._estimate_strata_dist(
        x_train, x_train_strata, x_test, x_test_strata, delta_hat, lb, ub
    )
    test_error_y, test_error_z = bootstrap_election_model._sample_test_errors(
        residuals,
        residuals,
        epsilon_hat,
        epsilon_hat,
        x_test_strata,
        ppf,
        ppf,
        aggregate_indicator_train,
        aggregate_indicator_test,
    )
    assert test_error_y.shape == (aggregate_indicator_test.shape[0], bootstrap_election_model.B)
    assert test_error_z.shape == (aggregate_indicator_test.shape[0], bootstrap_election_model.B)
    # values for sampling epsilons and deltas above


def test_compute_bootstrap_errors(bootstrap_election_model, va_governor_county_data):
    election_id = "2017-11-07_VA_G"
    office_id = "G"
    geographic_unit_type = "county"
    estimands = ["margin"]
    percent_reporting_threshold = 100

    data_handler = MockLiveDataHandler(
        election_id, office_id, geographic_unit_type, estimands, data=va_governor_county_data
    )

    data_handler.shuffle()
    current_data = data_handler.get_percent_fully_reported(50)

    preprocessed_data_handler = PreprocessedDataHandler(
        election_id, office_id, geographic_unit_type, estimands, {"margin": "margin"}, data=va_governor_county_data
    )

    combined_data_handler = CombinedDataHandler(
        preprocessed_data_handler.data, current_data, estimands, geographic_unit_type, handle_unreporting="drop"
    )

    (reporting_units, nonreporting_units, unexpected_units) = combined_data_handler.get_units(
<<<<<<< HEAD
        percent_reporting_threshold, ["postal_code"], 4.75
=======
        percent_reporting_threshold,
        turnout_factor_lower=turnout_factor_lower,
        turnout_factor_upper=turnout_factor_upper,
        unit_blocklist=[],
        postal_code_blocklist=[],
        fit_margin_outlier_model=False,
        fit_turnout_outlier_model=False,
        outlier_z_threshold=2,
        aggregates=["postal_code"],
>>>>>>> 102cc7c6
    )

    assert not bootstrap_election_model.ran_bootstrap
    bootstrap_election_model.B = 10
    bootstrap_election_model.compute_bootstrap_errors(reporting_units, nonreporting_units, unexpected_units)
    assert bootstrap_election_model.ran_bootstrap
    assert bootstrap_election_model.weighted_yz_test_pred.shape == (nonreporting_units.shape[0], 1)
    assert bootstrap_election_model.weighted_yz_test_pred.shape == bootstrap_election_model.weighted_z_test_pred.shape
    assert bootstrap_election_model.errors_B_1.shape == (nonreporting_units.shape[0], bootstrap_election_model.B)
    assert bootstrap_election_model.errors_B_2.shape == (nonreporting_units.shape[0], bootstrap_election_model.B)
    assert bootstrap_election_model.errors_B_3.shape == (nonreporting_units.shape[0], bootstrap_election_model.B)
    assert bootstrap_election_model.errors_B_4.shape == (nonreporting_units.shape[0], bootstrap_election_model.B)


def test_get_unit_predictions(bootstrap_election_model, va_governor_county_data):
    election_id = "2017-11-07_VA_G"
    office_id = "G"
    geographic_unit_type = "county"
    estimands = ["margin"]
    percent_reporting_threshold = 100

    data_handler = MockLiveDataHandler(
        election_id, office_id, geographic_unit_type, estimands, data=va_governor_county_data
    )

    data_handler.shuffle()
    current_data = data_handler.get_percent_fully_reported(50)

    preprocessed_data_handler = PreprocessedDataHandler(
        election_id, office_id, geographic_unit_type, estimands, {"margin": "margin"}, data=va_governor_county_data
    )

    combined_data_handler = CombinedDataHandler(
        preprocessed_data_handler.data, current_data, estimands, geographic_unit_type, handle_unreporting="drop"
    )

    (reporting_units, nonreporting_units, unexpected_units) = combined_data_handler.get_units(
<<<<<<< HEAD
        percent_reporting_threshold, ["postal_code"], 4.75
=======
        percent_reporting_threshold,
        turnout_factor_lower=turnout_factor_lower,
        turnout_factor_upper=turnout_factor_upper,
        unit_blocklist=[],
        postal_code_blocklist=[],
        fit_margin_outlier_model=False,
        fit_turnout_outlier_model=False,
        outlier_z_threshold=2,
        aggregates=["postal_code"],
>>>>>>> 102cc7c6
    )

    bootstrap_election_model.B = 10
    assert not bootstrap_election_model.ran_bootstrap
    unit_predictions, unit_turnout_predictions = bootstrap_election_model.get_unit_predictions(
        reporting_units, nonreporting_units, estimand="margin", unexpected_units=unexpected_units
    )
    assert bootstrap_election_model.ran_bootstrap
    assert unit_predictions.shape == (nonreporting_units.shape[0], 1)
    assert unit_turnout_predictions.shape == (nonreporting_units.shape[0], 1)


def test_is_top_level_aggregate(bootstrap_election_model):
    assert bootstrap_election_model._is_top_level_aggregate(["postal_code"])
    assert bootstrap_election_model._is_top_level_aggregate(["postal_code", "district"])

    assert not bootstrap_election_model._is_top_level_aggregate(["postal_code", "county_fips"])
    assert not bootstrap_election_model._is_top_level_aggregate(["postal_code", "district", "county_classification"])
    assert not bootstrap_election_model._is_top_level_aggregate(["county_fips"])
    assert not bootstrap_election_model._is_top_level_aggregate([])


def test_format_called_contests(bootstrap_election_model):
    lhs = [1, 2, 3]
    rhs = [4, 5, 6]
    contests = [1, 2, 3, 4, 5, 6, 7, 8]

    called_contests = bootstrap_election_model._format_called_contests(lhs, rhs, contests, 1, 0, -1)
    assert all(called_contests == [1, 1, 1, 0, 0, 0, -1, -1])

    called_contests = bootstrap_election_model._format_called_contests(lhs, [], contests, 1, None, -1)
    assert all(called_contests == [1, 1, 1, -1, -1, -1, -1, -1])

    called_contests = bootstrap_election_model._format_called_contests([], rhs, contests, None, 0, -1)
    assert all(called_contests == [-1, -1, -1, 0, 0, 0, -1, -1])

    called_contests = bootstrap_election_model._format_called_contests(rhs, lhs, contests, 1, 0, -1)
    assert all(called_contests == [0, 0, 0, 1, 1, 1, -1, -1])

    # more complicated
    lhs = ["a", "f", "c"]
    rhs = ["k", "b"]
    contests = ["a", "b", "c", "d", "e", "f", "g", "h", "i", "j", "k"]
    called_contests = bootstrap_election_model._format_called_contests(lhs, rhs, contests, 1, 0, -1)
    assert all(called_contests == [1, 0, 1, -1, -1, 1, -1, -1, -1, -1, 0])

    # test that intersection fails
    lhs = [1, 2, 3]
    rhs = [2, 4, 5]
    with pytest.raises(BootstrapElectionModelException):
        bootstrap_election_model._format_called_contests(lhs, rhs, contests, 1, 0, -1)

    # test that non-contest values fails
    lhs = [1, 9, 3]
    rhs = [4, 5, 6]
    with pytest.raises(BootstrapElectionModelException):
        bootstrap_election_model._format_called_contests(lhs, rhs, contests, 1, 0, -1)

    lhs = [1, 2, 3]
    rhs = [4, 9, 6]
    with pytest.raises(BootstrapElectionModelException):
        bootstrap_election_model._format_called_contests(lhs, rhs, contests, 1, 0, -1)


def test_adjust_called_contests(bootstrap_election_model):
    called_contests = [1 + 1e-35, 1, -1 + 1e-35, -1, -1, -1, -1, -1, -1e-35, 0]
    to_call = np.asarray([0.3, -0.3, 0.2, -0.4, 0.15, -0.25, 0.86, -0.74, -0.3, 0.3])

    called = bootstrap_election_model._adjust_called_contests(to_call, called_contests)
    assert called.shape == to_call.shape
    assert called[0] == to_call[0]  # since called for LHS and positive should remain the same
    assert (
        called[1] == bootstrap_election_model.lhs_called_threshold
    )  # since called for LHS but negative should be replaced
    assert called[2] == to_call[2]  # since uncalled should remain the same
    assert called[3] == to_call[3]  # since uncalled should remain the same

    assert called[-2] == to_call[-2]  # since called for RHS and negative this should not change
    assert (
        called[-1] == bootstrap_election_model.rhs_called_threshold
    )  # since called for RHS but positive should be repalced


def get_data_used_for_testing_aggregate_predictions():
    reporting_units = pd.DataFrame(
        [
            ["a", -3, 0.2, 1, 1, 1, 1, 3, 5, 8, "c"],
            ["a", 1, 0, 1, 1, 1, 1, 2, 1, 3, "a"],
            ["b", 5, -0.1, 1, 1, 1, 1, 8, 3, 11, "a"],
            ["c", 3, -0.2, 1, 1, 1, 1, 9, 1, 9, "c"],
            ["c", 3, 0.8, 1, 1, 1, 1, 2, 4, 6, "c"],
        ],
        columns=[
            "postal_code",
            "pred_margin",
            "results_margin",
            "results_weights",
            "baseline_weights",
            "turnout_factor",
            "reporting",
            "baseline_dem",
            "baseline_gop",
            "baseline_turnout",
            "district",
        ],
    )
    nonreporting_units = pd.DataFrame(
        [
            ["a", -3, 0.2, 1, 1, 1, 0, 3, 5, 8, "c"],
            ["b", 1, 0, 1, 1, 1, 0, 2, 1, 3, "a"],
            ["d", 5, -0.1, 1, 1, 1, 0, 8, 3, 11, "c"],
            ["d", 3, 0.8, 1, 1, 1, 0, 2, 4, 6, "c"],
            ["e", 4, 0.1, 1, 1, 1, 0, 5, 1, 9, "e"],
            ["e", 4, 0.1, 1, 1, 1, 0, 5, 1, 9, "a"],
        ],
        columns=[
            "postal_code",
            "pred_margin",
            "results_margin",
            "results_weights",
            "baseline_weights",
            "turnout_factor",
            "reporting",
            "baseline_dem",
            "baseline_gop",
            "baseline_turnout",
            "district",
        ],
    )
    unexpected_units = pd.DataFrame(
        [
            ["a", -3, 0.2, 1, 1, 1, 0, np.nan, np.nan, np.nan, "c"],
            ["d", 1, 0, 1, 1, 1, 0, np.nan, np.nan, np.nan, "c"],
            ["f", 5, -0.1, 1, 1, 1, 0, np.nan, np.nan, np.nan, "f"],
            ["f", 3, 0.8, 1, 1, 1, 0, np.nan, np.nan, np.nan, "f"],
        ],
        columns=[
            "postal_code",
            "pred_margin",
            "results_margin",
            "results_weights",
            "baseline_weights",
            "turnout_factor",
            "reporting",
            "baseline_dem",
            "baseline_gop",
            "baseline_turnout",
            "district",
        ],
    )

    return (reporting_units, nonreporting_units, unexpected_units)


def test_aggregate_predictions_no_race_calls(bootstrap_election_model):
    (reporting_units, nonreporting_units, unexpected_units) = get_data_used_for_testing_aggregate_predictions()
    bootstrap_election_model.n_contests = 6  # a through f
    bootstrap_election_model.weighted_z_test_pred = np.asarray([1, 1, 1, 1, 1, 1]).reshape(-1, 1)

    # test that is top level aggregate is working
    aggregate_predictions = bootstrap_election_model.get_aggregate_predictions(
        reporting_units, nonreporting_units, unexpected_units, ["district"], "margin"
    )
    with pytest.raises(AttributeError):
        bootstrap_election_model.aggregate_baseline_margin

    aggregate_predictions = bootstrap_election_model.get_aggregate_predictions(
        reporting_units, nonreporting_units, unexpected_units, ["postal_code"], "margin"
    )
    aggregate_predictions = aggregate_predictions.set_index("postal_code")

    assert bootstrap_election_model.aggregate_baseline_margin is not None

    # (-3 (pred) + 0.2 + 0 (reporting margin) + 0.2 (unexpected margin))/ 4
    assert aggregate_predictions.loc["a", "pred_margin"] == pytest.approx(-2.6 / 4)
    assert aggregate_predictions.loc["b", "pred_margin"] == pytest.approx(0.9 / 2)  # (-0.1 + 1) / 2
    assert aggregate_predictions.loc["c", "pred_margin"] == pytest.approx(0.3)  # (0.3 + 0.3) / 2
    assert aggregate_predictions.loc["d", "pred_margin"] == pytest.approx(8 / 3)  # 0.8 / 3
    assert aggregate_predictions.loc["e", "pred_margin"] == pytest.approx(4)  # (4 + 4) / 2
    assert aggregate_predictions.loc["f", "pred_margin"] == pytest.approx(0.7 / 2)

    assert aggregate_predictions.loc["a", "results_margin"] == pytest.approx(0.6 / 4)
    assert aggregate_predictions.loc["b", "results_margin"] == pytest.approx(-0.1 / 2)
    assert aggregate_predictions.loc["c", "results_margin"] == pytest.approx(0.3)
    assert aggregate_predictions.loc["d", "results_margin"] == pytest.approx(0.7 / 3)
    assert aggregate_predictions.loc["e", "results_margin"] == pytest.approx(0.1)
    assert aggregate_predictions.loc["f", "results_margin"] == pytest.approx(0.7 / 2)

    assert aggregate_predictions.loc["a", "reporting"] == pytest.approx(2)
    assert aggregate_predictions.loc["b", "reporting"] == pytest.approx(1)
    assert aggregate_predictions.loc["c", "reporting"] == pytest.approx(2)
    assert aggregate_predictions.loc["d", "reporting"] == pytest.approx(0)
    assert aggregate_predictions.loc["e", "reporting"] == pytest.approx(0)
    assert aggregate_predictions.loc["f", "reporting"] == pytest.approx(0)

    assert aggregate_predictions.loc["a", "pred_turnout"] == pytest.approx(4)
    assert aggregate_predictions.loc["b", "pred_turnout"] == pytest.approx(2)
    assert aggregate_predictions.loc["c", "pred_turnout"] == pytest.approx(2)
    assert aggregate_predictions.loc["d", "pred_turnout"] == pytest.approx(3)
    assert aggregate_predictions.loc["e", "pred_turnout"] == pytest.approx(2)
    assert aggregate_predictions.loc["f", "pred_turnout"] == pytest.approx(2)


def test_aggregate_predictions_with_race_call(bootstrap_election_model):
    (reporting_units, nonreporting_units, unexpected_units) = get_data_used_for_testing_aggregate_predictions()
    bootstrap_election_model.n_contests = 6  # a through f
    bootstrap_election_model.weighted_z_test_pred = np.asarray([1, 1, 1, 1, 1, 1]).reshape(-1, 1)

    # test with a race call
    lhs_called_contests = ["a", "b", "c", "d", "e", "f"]
    aggregate_predictions = bootstrap_election_model.get_aggregate_predictions(
        reporting_units,
        nonreporting_units,
        unexpected_units,
        ["postal_code"],
        "margin",
        lhs_called_contests=lhs_called_contests,
    )
    assert (aggregate_predictions.pred_margin >= bootstrap_election_model.lhs_called_threshold).all()
    assert (
        aggregate_predictions.pred_margin.iloc[0] == bootstrap_election_model.lhs_called_threshold
    )  # since otherwise would be negative
    assert aggregate_predictions.pred_margin.iloc[1] == pytest.approx(0.9 / 2)  # should not have changed

    rhs_called_contests = ["a", "b", "c", "d", "e", "f"]
    aggregate_predictions = bootstrap_election_model.get_aggregate_predictions(
        reporting_units,
        nonreporting_units,
        unexpected_units,
        ["postal_code"],
        "margin",
        rhs_called_contests=rhs_called_contests,
    )
    assert (aggregate_predictions.pred_margin <= bootstrap_election_model.rhs_called_threshold).all()
    assert aggregate_predictions.pred_margin.iloc[0] == pytest.approx(-2.6 / 4)  # should not have changed
    assert (
        aggregate_predictions.pred_margin.iloc[1] == bootstrap_election_model.rhs_called_threshold
    )  # since otherwise positive

    # test more complicated z predictions
    bootstrap_election_model.weighted_z_test_pred = np.asarray([2, 3, 1, 1, 1, 1]).reshape(-1, 1)

    aggregate_predictions = bootstrap_election_model.get_aggregate_predictions(
        reporting_units, nonreporting_units, unexpected_units, ["postal_code"], "margin"
    )

    assert aggregate_predictions[aggregate_predictions.postal_code == "a"].pred_margin[0] == pytest.approx(
        -2.6 / 5
    )  # now divided by 5 since the a in non reporting has weight 2
    assert aggregate_predictions[aggregate_predictions.postal_code == "b"].pred_margin[1] == pytest.approx(0.9 / 4)


def test_more_complicated_aggregate_predictions_with_race_call(bootstrap_election_model):
    (reporting_units, nonreporting_units, unexpected_units) = get_data_used_for_testing_aggregate_predictions()

    # test more complicated aggregate (postal code-district)
    bootstrap_election_model.weighted_z_test_pred = np.asarray([1, 1, 1, 1, 1, 1]).reshape(-1, 1)
    bootstrap_election_model.n_contests = 8  # (a, c), (a, a), (b, a), (c, c), (d, c), (e, e), (e, a), (f, f)

    aggregate_predictions = bootstrap_election_model.get_aggregate_predictions(
        reporting_units, nonreporting_units, unexpected_units, ["postal_code", "district"], "margin"
    )

    assert aggregate_predictions.shape[0] == 8
    assert aggregate_predictions[
        (aggregate_predictions.postal_code == "a") & (aggregate_predictions.district == "a")
    ].pred_margin[0] == pytest.approx(0)
    assert aggregate_predictions[
        (aggregate_predictions.postal_code == "a") & (aggregate_predictions.district == "c")
    ].pred_margin[1] == pytest.approx(-2.6 / 3)
    assert aggregate_predictions[
        (aggregate_predictions.postal_code == "b") & (aggregate_predictions.district == "a")
    ].pred_margin[2] == pytest.approx(0.9 / 2)
    assert aggregate_predictions[
        (aggregate_predictions.postal_code == "c") & (aggregate_predictions.district == "c")
    ].pred_margin[3] == pytest.approx(0.6 / 2)
    assert aggregate_predictions[
        (aggregate_predictions.postal_code == "d") & (aggregate_predictions.district == "c")
    ].pred_margin[4] == pytest.approx(8 / 3)
    assert aggregate_predictions[
        (aggregate_predictions.postal_code == "e") & (aggregate_predictions.district == "a")
    ].pred_margin[5] == pytest.approx(4)
    assert aggregate_predictions[
        (aggregate_predictions.postal_code == "e") & (aggregate_predictions.district == "e")
    ].pred_margin[6] == pytest.approx(4)
    assert aggregate_predictions[
        (aggregate_predictions.postal_code == "f") & (aggregate_predictions.district == "f")
    ].pred_margin[7] == pytest.approx(0.7 / 2)

    assert aggregate_predictions[
        (aggregate_predictions.postal_code == "a") & (aggregate_predictions.district == "a")
    ].reporting[0] == pytest.approx(1)
    assert aggregate_predictions[
        (aggregate_predictions.postal_code == "a") & (aggregate_predictions.district == "c")
    ].reporting[1] == pytest.approx(1)
    assert aggregate_predictions[
        (aggregate_predictions.postal_code == "b") & (aggregate_predictions.district == "a")
    ].reporting[2] == pytest.approx(1)
    assert aggregate_predictions[
        (aggregate_predictions.postal_code == "c") & (aggregate_predictions.district == "c")
    ].reporting[3] == pytest.approx(2)
    assert aggregate_predictions[
        (aggregate_predictions.postal_code == "d") & (aggregate_predictions.district == "c")
    ].reporting[4] == pytest.approx(0)
    assert aggregate_predictions[
        (aggregate_predictions.postal_code == "e") & (aggregate_predictions.district == "a")
    ].reporting[5] == pytest.approx(0)
    assert aggregate_predictions[
        (aggregate_predictions.postal_code == "e") & (aggregate_predictions.district == "e")
    ].reporting[6] == pytest.approx(0)
    assert aggregate_predictions[
        (aggregate_predictions.postal_code == "f") & (aggregate_predictions.district == "f")
    ].reporting[7] == pytest.approx(0)

    # test with a race call
    lhs_called_contests = ["a_a", "a_c", "b_a", "c_c", "d_c", "e_a", "e_e", "f_f"]
    aggregate_predictions = bootstrap_election_model.get_aggregate_predictions(
        reporting_units,
        nonreporting_units,
        unexpected_units,
        ["postal_code", "district"],
        "margin",
        lhs_called_contests=lhs_called_contests,
    )
    assert (aggregate_predictions.pred_margin >= bootstrap_election_model.lhs_called_threshold).all()
    assert (
        aggregate_predictions.pred_margin.iloc[0] == bootstrap_election_model.lhs_called_threshold
    )  # since otherwise would be zero
    assert (
        aggregate_predictions.pred_margin.iloc[1] == bootstrap_election_model.lhs_called_threshold
    )  # since otherwise would be negative
    assert aggregate_predictions.pred_margin.iloc[2] == pytest.approx(0.9 / 2)  # should not have changed

    rhs_called_contests = ["a_a", "a_c", "b_a", "c_c", "d_c", "e_a", "e_e", "f_f"]
    aggregate_predictions = bootstrap_election_model.get_aggregate_predictions(
        reporting_units,
        nonreporting_units,
        unexpected_units,
        ["postal_code", "district"],
        "margin",
        rhs_called_contests=rhs_called_contests,
    )
    assert (aggregate_predictions.pred_margin <= bootstrap_election_model.rhs_called_threshold).all()
    assert (
        aggregate_predictions.pred_margin.iloc[0] == bootstrap_election_model.rhs_called_threshold
    )  # since otherwise would be zero
    assert aggregate_predictions.pred_margin.iloc[1] == pytest.approx(-2.6 / 3)  # should not have changed
    assert (
        aggregate_predictions.pred_margin.iloc[2] == bootstrap_election_model.rhs_called_threshold
    )  # since otherwise would be greater than zero


def test_get_quantile(bootstrap_election_model):
    bootstrap_election_model.B = 1000
    alpha = 0.95
    lower_q, upper_q = bootstrap_election_model._get_quantiles(alpha)
    assert lower_q == pytest.approx(0.025)
    assert upper_q == pytest.approx(0.975)


def test_get_unit_prediction_intervals(bootstrap_election_model, rng):
    reporting_units, nonreporting_units = None, None
    n = 10
    B = 10000
    alpha = 0.95

    s = 2
    bootstrap_election_model.weighted_yz_test_pred = rng.normal(scale=1, size=(n, 1))
    bootstrap_election_model.errors_B_1 = rng.normal(scale=s, size=(n, B))
    bootstrap_election_model.errors_B_2 = rng.normal(scale=s, size=(n, B))
    lower, upper = bootstrap_election_model.get_unit_prediction_intervals(
        reporting_units, nonreporting_units, alpha, "margin"
    )

    lower_alpha = (1 - alpha) / 2
    upper_alpha = 1 - lower_alpha

    lower_q = np.floor(lower_alpha * (B + 1)) / B
    upper_q = np.ceil(upper_alpha * (B - 1)) / B

    assert lower.shape == (n, 1)
    assert upper.shape == (n, 1)
    assert all(upper > lower)
    assert all(upper > bootstrap_election_model.weighted_yz_test_pred)
    assert all(bootstrap_election_model.weighted_yz_test_pred > lower)

    # sqrt of variance of two errors above
    normal_lower_q = sp.stats.norm.ppf(lower_q, scale=np.sqrt(s**2 + s**2))
    normal_upper_q = sp.stats.norm.ppf(upper_q, scale=np.sqrt(s**2 + s**2))
    # arbitrarily one can be off because of sampling variability and rounding
    assert ((bootstrap_election_model.weighted_yz_test_pred - normal_upper_q).round() == lower).mean() >= 0.9
    assert ((bootstrap_election_model.weighted_yz_test_pred - normal_lower_q).round() == upper).mean() >= 0.9


def test_get_aggregate_prediction_intervals(bootstrap_election_model, rng):
    (reporting_units, nonreporting_units, unexpected_units) = get_data_used_for_testing_aggregate_predictions()
    reporting_units["results_normalized_margin"] = reporting_units.results_margin / reporting_units.results_weights
    nonreporting_units["results_normalized_margin"] = (
        nonreporting_units.results_margin / nonreporting_units.results_weights
    )
    unexpected_units["results_normalized_margin"] = unexpected_units.results_margin / unexpected_units.results_weights

    n = nonreporting_units.shape[0]
    B = 10
    s = 1.0
    bootstrap_election_model.B = B
    bootstrap_election_model.errors_B_1 = rng.normal(scale=s, size=(n, B))
    bootstrap_election_model.errors_B_2 = rng.normal(scale=s, size=(n, B))
    bootstrap_election_model.errors_B_3 = rng.normal(scale=s, size=(n, B))
    bootstrap_election_model.errors_B_4 = rng.normal(scale=s, size=(n, B))
    bootstrap_election_model.weighted_z_test_pred = rng.normal(scale=s, size=(n, 1))
    bootstrap_election_model.weighted_yz_test_pred = rng.normal(scale=s, size=(n, 1))

    bootstrap_election_model.n_contests = 6  # a through f
    bootstrap_election_model.get_aggregate_predictions(
        reporting_units, nonreporting_units, unexpected_units, ["postal_code"], "margin"
    )
    lower, upper = bootstrap_election_model.get_aggregate_prediction_intervals(
        reporting_units, nonreporting_units, unexpected_units, ["postal_code"], 0.95, None, None
    )

    assert lower.shape == (6, 1)
    assert upper.shape == (6, 1)

    assert lower[2] == pytest.approx(upper[2] - 0.002)  # since c is fully reporting
    assert lower[5] == pytest.approx(upper[5] - 0.002)  # since all f units are unexpected
    assert all(lower <= upper)

    # test race calls
    lhs_called_contests = ["a", "b", "c", "d", "e", "f"]
    bootstrap_election_model.get_aggregate_predictions(
        reporting_units,
        nonreporting_units,
        unexpected_units,
        ["postal_code"],
        "margin",
        lhs_called_contests=lhs_called_contests,
    )  # race calling for aggregate prediction interval assumes that the point prediction has been set accordingly
    lower, upper = bootstrap_election_model.get_aggregate_prediction_intervals(
        reporting_units,
        nonreporting_units,
        unexpected_units,
        ["postal_code"],
        0.95,
        None,
        None,
        lhs_called_contests=lhs_called_contests,
    )
    assert (lower >= bootstrap_election_model.lhs_called_threshold - 0.001).all()
    assert (upper >= bootstrap_election_model.lhs_called_threshold).all()

    rhs_called_contests = ["a", "b", "c", "d", "e", "f"]
    bootstrap_election_model.get_aggregate_predictions(
        reporting_units,
        nonreporting_units,
        unexpected_units,
        ["postal_code"],
        "margin",
        rhs_called_contests=rhs_called_contests,
    )  # race calling for aggregate prediction interval assumes that the point prediction has been set accordingly
    lower, upper = bootstrap_election_model.get_aggregate_prediction_intervals(
        reporting_units,
        nonreporting_units,
        unexpected_units,
        ["postal_code"],
        0.95,
        None,
        None,
        rhs_called_contests=rhs_called_contests,
    )
    assert (lower <= bootstrap_election_model.rhs_called_threshold).all()
    assert (upper <= bootstrap_election_model.rhs_called_threshold + 0.001).all()

    # test with stopping all model calls
    stop_model_call = ["a", "b", "c", "d", "e", "f"]
    lower, upper = bootstrap_election_model.get_aggregate_prediction_intervals(
        reporting_units,
        nonreporting_units,
        unexpected_units,
        ["postal_code"],
        0.95,
        None,
        None,
        stop_model_call=stop_model_call,
    )
    # note that (c) is totally reporting, so there is zero uncertainty left, so we expect that
    assert (lower[3] < 0) & (upper[3] > 0)  # prior to this, (d) has an upper interval below zero also

    # test with more complicated aggregate
    bootstrap_election_model.n_contests = 8  # (a, c), (a, a), (b, a), (c, c), (d, c), (e, e), (e, a), (f, f)
    bootstrap_election_model.get_aggregate_predictions(
        reporting_units, nonreporting_units, unexpected_units, ["postal_code", "district"], "margin"
    )
    lower, upper = bootstrap_election_model.get_aggregate_prediction_intervals(
        reporting_units, nonreporting_units, unexpected_units, ["postal_code", "district"], 0.95, None, None
    )

    assert lower.shape == (8, 1)
    assert upper.shape == (8, 1)

    assert lower[0] == pytest.approx(upper[0] - 0.002)  # a-a is fully reporting
    assert lower[3] == pytest.approx(upper[3] - 0.002)  # c-c is fully reporting
    assert lower[7] == pytest.approx(upper[7] - 0.002)  # c-c is fully reporting
    assert lower[7] == pytest.approx(upper[7] - 0.002)  # f-f is fully unexpected
    assert all(lower <= upper)


def test_get_national_summary_estimates(bootstrap_election_model, rng):
    (reporting_units, nonreporting_units, unexpected_units) = get_data_used_for_testing_aggregate_predictions()
    reporting_units["results_normalized_margin"] = reporting_units.results_margin / reporting_units.results_weights
    nonreporting_units["results_normalized_margin"] = (
        nonreporting_units.results_margin / nonreporting_units.results_weights
    )
    unexpected_units["results_normalized_margin"] = unexpected_units.results_margin / unexpected_units.results_weights

    n = nonreporting_units.shape[0]
    s = 2.0
    B = 20
    bootstrap_election_model.B = B
    bootstrap_election_model.errors_B_1 = rng.normal(scale=s, size=(n, B))
    bootstrap_election_model.errors_B_2 = rng.normal(scale=s, size=(n, B))
    bootstrap_election_model.errors_B_3 = rng.normal(scale=s, size=(n, B))
    bootstrap_election_model.errors_B_4 = rng.normal(scale=s, size=(n, B))

    bootstrap_election_model.weighted_z_test_pred = rng.normal(scale=s, size=(n, 1))
    bootstrap_election_model.weighted_yz_test_pred = rng.normal(scale=s, size=(n, 1))

    bootstrap_election_model.n_contests = 6

    bootstrap_election_model.get_aggregate_predictions(
        reporting_units, nonreporting_units, unexpected_units, ["postal_code"], "margin"
    )  # race calling for aggregate prediction interval assumes that the point prediction has been set accordingly
    lower, upper = bootstrap_election_model.get_aggregate_prediction_intervals(
        reporting_units, nonreporting_units, unexpected_units, ["postal_code"], 0.95, None, None
    )

    nat_sum_estimates = bootstrap_election_model.get_national_summary_estimates(None, 0, 0.95)
    assert "margin" in nat_sum_estimates
    assert len(nat_sum_estimates["margin"]) == 3
    assert nat_sum_estimates["margin"][0] >= nat_sum_estimates["margin"][1]
    assert nat_sum_estimates["margin"][0] <= nat_sum_estimates["margin"][2]

    # adding race call
    lhs_called_contests = ["d", "e", "f"]
    stop_model_call = ["c"]
    bootstrap_election_model.get_aggregate_predictions(
        reporting_units,
        nonreporting_units,
        unexpected_units,
        ["postal_code"],
        "margin",
        lhs_called_contests=lhs_called_contests,
    )  # race calling for aggregate prediction interval assumes that the point prediction has been set accordingly
    lower, upper = bootstrap_election_model.get_aggregate_prediction_intervals(
        reporting_units,
        nonreporting_units,
        unexpected_units,
        ["postal_code"],
        0.95,
        None,
        None,
        lhs_called_contests=lhs_called_contests,
        stop_model_call=stop_model_call,
    )
    nat_sum_estimates = bootstrap_election_model.get_national_summary_estimates(None, 0, 0.95)
    assert (
        nat_sum_estimates["margin"][0] == 4 or nat_sum_estimates["margin"][0] == 5
    )  # the 3 called ones plus the third one where we stop a call from happening
    assert nat_sum_estimates["margin"][1] == 3  # the 3 called ones
    assert (
        nat_sum_estimates["margin"][2] == 5 or nat_sum_estimates["margin"][2] == 6
    )  # all of them except the first one

    rhs_called_contests = ["c", "d", "e", "f"]
    lhs_called_contests = ["a"]
    bootstrap_election_model.get_aggregate_predictions(
        reporting_units,
        nonreporting_units,
        unexpected_units,
        ["postal_code"],
        "margin",
        lhs_called_contests=lhs_called_contests,
        rhs_called_contests=rhs_called_contests,
    )  # race calling for aggregate prediction interval assumes that the point prediction has been set accordingly
    lower, upper = bootstrap_election_model.get_aggregate_prediction_intervals(
        reporting_units,
        nonreporting_units,
        unexpected_units,
        ["postal_code"],
        0.95,
        None,
        None,
        lhs_called_contests=lhs_called_contests,
        rhs_called_contests=rhs_called_contests,
    )
    nat_sum_estimates = bootstrap_election_model.get_national_summary_estimates(None, 0, 0.95)
    assert (
        nat_sum_estimates["margin"][0] == 1 or nat_sum_estimates["margin"][0] == 2
    )  # the first one which is called for lhs
    assert nat_sum_estimates["margin"][1] == 1  # the first one which is called for lhs
    assert nat_sum_estimates["margin"][2] == 2  # 2nd and first

    # testing adding to base
    base_to_add = rng.random()
    nat_sum_estimates_w_base = bootstrap_election_model.get_national_summary_estimates(None, base_to_add, 0.95)
    assert nat_sum_estimates_w_base["margin"][0] == pytest.approx(
        round(nat_sum_estimates["margin"][0] + base_to_add, 2)
    )
    assert nat_sum_estimates_w_base["margin"][1] == pytest.approx(
        round(nat_sum_estimates["margin"][1] + base_to_add, 2)
    )
    assert nat_sum_estimates_w_base["margin"][2] == pytest.approx(
        round(nat_sum_estimates["margin"][2] + base_to_add, 2)
    )

    nat_sum_data_dict = {i: 3 for i in range(n)}
    nat_sum_data_dict[1] = 7

    # test exception
    nat_sum_data_dict = {i: 3 for i in range(n - 1)}
    with pytest.raises(BootstrapElectionModelException):
        nat_sum_estimates = bootstrap_election_model.get_national_summary_estimates(nat_sum_data_dict, 0, 0.95)


# TODO: write unit test for combined aggregation (e.g. prediction, intervals, aggregate etc.)
# also where an unexpected or non reporting unit starts ahead of an reporting unit
def test_total_aggregation(bootstrap_election_model, va_assembly_precinct_data):
    election_id = "2017-11-07_VA_G"
    office_id = "Y"
    geographic_unit_type = "precinct-district"
    estimands = ["margin"]
    estimands_baseline = {"margin": "margin"}
    unexpected_units = 50
    alpha = 0.9
    percent_reporting_threshold = 100

    live_data_handler = MockLiveDataHandler(
        election_id,
        office_id,
        geographic_unit_type,
        estimands,
        unexpected_units=unexpected_units,
        data=va_assembly_precinct_data,
    )

    live_data_handler.shuffle()
    current_data = live_data_handler.get_percent_fully_reported(95)

    preprocessed_data_handler = PreprocessedDataHandler(
        election_id, office_id, geographic_unit_type, estimands, estimands_baseline, data=va_assembly_precinct_data
    )

    combined_data_handler = CombinedDataHandler(
        preprocessed_data_handler.data, current_data, estimands, geographic_unit_type
    )

    (reporting_units, nonreporting_units, unexpected_units) = combined_data_handler.get_units(
<<<<<<< HEAD
        percent_reporting_threshold, ["postal_code", "district"], 4.75
=======
        percent_reporting_threshold, 0.5, 1.5, [], [], False, False, 2, ["postal_code", "district"]
>>>>>>> 102cc7c6
    )

    bootstrap_election_model.B = 300

    unit_predictions, unit_turnout_predictions = bootstrap_election_model.get_unit_predictions(
        reporting_units, nonreporting_units, "margin", unexpected_units=unexpected_units
    )
    unit_lower, unit_upper = bootstrap_election_model.get_unit_prediction_intervals(
        reporting_units, nonreporting_units, alpha, "margin"
    )

    assert unit_predictions.shape[0] == unit_lower.shape[0]
    assert unit_predictions.shape[0] == unit_upper.shape[0]
    assert all(unit_lower.flatten() <= unit_predictions.flatten())
    assert all(unit_predictions.flatten() <= unit_upper.flatten())

    assert unit_turnout_predictions.shape == unit_predictions.shape

    reporting_units["pred_margin"] = reporting_units.results_margin
    nonreporting_units["pred_margin"] = unit_predictions
    unexpected_units["pred_margin"] = unexpected_units.results_margin

    district_predictions = bootstrap_election_model.get_aggregate_predictions(
        reporting_units, nonreporting_units, unexpected_units, ["postal_code", "district"], "margin"
    )
    district_lower, district_upper = bootstrap_election_model.get_aggregate_prediction_intervals(
        reporting_units, nonreporting_units, unexpected_units, ["postal_code", "district"], alpha, None, "margin"
    )
    assert district_predictions.shape[0] == len(preprocessed_data_handler.data.district.unique())

    assert district_predictions.shape[0] == district_lower.shape[0]
    assert district_predictions.shape[0] == district_upper.shape[0]

    assert all(district_lower.flatten() <= district_predictions.pred_margin + TOL)
    assert all(district_predictions.pred_margin <= district_upper.flatten() + TOL)<|MERGE_RESOLUTION|>--- conflicted
+++ resolved
@@ -484,19 +484,14 @@
     )
 
     (reporting_units, nonreporting_units, unexpected_units) = combined_data_handler.get_units(
-<<<<<<< HEAD
-        percent_reporting_threshold, ["postal_code"], 4.75
-=======
         percent_reporting_threshold,
-        turnout_factor_lower=turnout_factor_lower,
-        turnout_factor_upper=turnout_factor_upper,
         unit_blocklist=[],
         postal_code_blocklist=[],
         fit_margin_outlier_model=False,
         fit_turnout_outlier_model=False,
         outlier_z_threshold=2,
         aggregates=["postal_code"],
->>>>>>> 102cc7c6
+        turnout_factor_z_threshold=4.75,
     )
 
     assert not bootstrap_election_model.ran_bootstrap
@@ -534,19 +529,14 @@
     )
 
     (reporting_units, nonreporting_units, unexpected_units) = combined_data_handler.get_units(
-<<<<<<< HEAD
-        percent_reporting_threshold, ["postal_code"], 4.75
-=======
         percent_reporting_threshold,
-        turnout_factor_lower=turnout_factor_lower,
-        turnout_factor_upper=turnout_factor_upper,
         unit_blocklist=[],
         postal_code_blocklist=[],
         fit_margin_outlier_model=False,
         fit_turnout_outlier_model=False,
         outlier_z_threshold=2,
         aggregates=["postal_code"],
->>>>>>> 102cc7c6
+        turnout_factor_z_threshold=4.75,
     )
 
     bootstrap_election_model.B = 10
@@ -1204,11 +1194,7 @@
     )
 
     (reporting_units, nonreporting_units, unexpected_units) = combined_data_handler.get_units(
-<<<<<<< HEAD
-        percent_reporting_threshold, ["postal_code", "district"], 4.75
-=======
-        percent_reporting_threshold, 0.5, 1.5, [], [], False, False, 2, ["postal_code", "district"]
->>>>>>> 102cc7c6
+        percent_reporting_threshold, [], [], False, False, 2, ["postal_code", "district"], 4.75
     )
 
     bootstrap_election_model.B = 300
