--- conflicted
+++ resolved
@@ -491,20 +491,9 @@
         preprocessed_data_handler.data, current_data, estimands, geographic_unit_type, handle_unreporting="drop"
     )
 
-<<<<<<< HEAD
-    reporting_units = combined_data_handler.get_reporting_units(percent_reporting_threshold)
-    nonreporting_units = combined_data_handler.get_nonreporting_units(percent_reporting_threshold)
-    unexpected_units = combined_data_handler.get_unexpected_units(percent_reporting_threshold, ["postal_code"])
-=======
-    turnout_factor_lower = 0.5
-    turnout_factor_upper = 2.0
     (reporting_units, nonreporting_units, unexpected_units) = combined_data_handler.get_units(
-        percent_reporting_threshold,
-        turnout_factor_lower=turnout_factor_lower,
-        turnout_factor_upper=turnout_factor_upper,
-        aggregates=["postal_code"],
-    )
->>>>>>> 39de8f04
+        percent_reporting_threshold, aggregates=["postal_code"]
+    )
 
     assert not bootstrap_election_model.ran_bootstrap
     bootstrap_election_model.B = 10
@@ -540,20 +529,9 @@
         preprocessed_data_handler.data, current_data, estimands, geographic_unit_type, handle_unreporting="drop"
     )
 
-<<<<<<< HEAD
-    reporting_units = combined_data_handler.get_reporting_units(percent_reporting_threshold)
-    nonreporting_units = combined_data_handler.get_nonreporting_units(percent_reporting_threshold)
-    unexpected_units = combined_data_handler.get_unexpected_units(percent_reporting_threshold, ["postal_code"])
-=======
-    turnout_factor_lower = 0.5
-    turnout_factor_upper = 2.0
     (reporting_units, nonreporting_units, unexpected_units) = combined_data_handler.get_units(
-        percent_reporting_threshold,
-        turnout_factor_lower=turnout_factor_lower,
-        turnout_factor_upper=turnout_factor_upper,
-        aggregates=["postal_code"],
-    )
->>>>>>> 39de8f04
+        percent_reporting_threshold, aggregates=["postal_code"]
+    )
 
     bootstrap_election_model.B = 10
     assert not bootstrap_election_model.ran_bootstrap
@@ -1326,16 +1304,8 @@
         preprocessed_data_handler.data, current_data, estimands, geographic_unit_type
     )
 
-<<<<<<< HEAD
-    reporting_units = combined_data_handler.get_reporting_units(percent_reporting_threshold)
-    nonreporting_units = combined_data_handler.get_nonreporting_units(percent_reporting_threshold)
-    unexpected_units = combined_data_handler.get_unexpected_units(
-        percent_reporting_threshold,
-        aggregates=["postal_code", "district"],
-=======
     (reporting_units, nonreporting_units, unexpected_units) = combined_data_handler.get_units(
-        percent_reporting_threshold, 0.5, 1.5, ["postal_code", "district"]
->>>>>>> 39de8f04
+        percent_reporting_threshold, ["postal_code", "district"]
     )
 
     bootstrap_election_model.B = 300
