import numpy as np
import pandas as pd

from elexmodel.handlers.data.CombinedData import CombinedDataHandler
from elexmodel.handlers.data.LiveData import MockLiveDataHandler


def test_load(va_governor_county_data):
    election_id = "2017-11-07_VA_G"
    office_id = "G"
    geographic_unit_type = "county"
    estimands = ["turnout"]
    live_data_handler = MockLiveDataHandler(
        election_id, office_id, geographic_unit_type, estimands=["turnout"], data=va_governor_county_data
    )
    current_data = live_data_handler.data
    va_governor_county_data["baseline_weights"] = va_governor_county_data.baseline_turnout

    combined_data_handler = CombinedDataHandler(
        va_governor_county_data, current_data, estimands, "county", handle_unreporting="drop"
    )

    assert combined_data_handler.data.shape == (133, 32)


def test_zero_unreporting_missing_single_estimand_value(va_governor_county_data):
    """
    Set the value for one estimand (dem) as na to test unreporting = "zero"
    """
    election_id = "2017-11-07_VA_G"
    office_id = "G"
    geographic_unit_type = "county"
    estimands = ["turnout", "dem"]
    live_data_handler = MockLiveDataHandler(
        election_id, office_id, geographic_unit_type, estimands, data=va_governor_county_data
    )
    current_data = live_data_handler.data
    current_data["percent_expected_vote"] = 100
    current_data.loc[0, "results_dem"] = np.nan

    va_governor_county_data["baseline_weights"] = va_governor_county_data.baseline_turnout

    combined_data_handler = CombinedDataHandler(
        va_governor_county_data, current_data, estimands, "county", handle_unreporting="zero"
    )
    assert combined_data_handler.data["results_dem"].iloc[0] == 0.0  # value with na result has been set to zero
    assert combined_data_handler.data["results_turnout"].iloc[0] != 0  # has not been set to zero
    assert (
        combined_data_handler.data["percent_expected_vote"].iloc[0] == 0
    )  # percent expected vote with na result has been set to zero
    assert combined_data_handler.data.shape == (133, 34)  # didn't drop any
    assert combined_data_handler.data["results_dem"].iloc[1] != 0  # didn't accidentally set other to zero


def test_zero_unreporting_missing_multiple_estimands_value(va_governor_county_data):
    """
    Set the value for multiple estimands (dem, turnout) as na to test unreporting = "zero"
    """
    election_id = "2017-11-07_VA_G"
    office_id = "G"
    geographic_unit_type = "county"
    estimands = ["turnout", "dem"]
    live_data_handler = MockLiveDataHandler(
        election_id, office_id, geographic_unit_type, estimands, data=va_governor_county_data
    )
    current_data = live_data_handler.data
    current_data["percent_expected_vote"] = 100
    current_data.loc[0, "results_dem"] = np.nan
    current_data.loc[0, "results_turnout"] = np.nan

    va_governor_county_data["baseline_weights"] = va_governor_county_data.baseline_turnout

    combined_data_handler = CombinedDataHandler(
        va_governor_county_data, current_data, estimands, "county", handle_unreporting="zero"
    )
    assert combined_data_handler.data["results_dem"].iloc[0] == 0.0
    assert combined_data_handler.data["results_turnout"].iloc[0] == 0.0
    assert combined_data_handler.data["percent_expected_vote"].iloc[0] == 0.0
    assert combined_data_handler.data.shape == (133, 34)
    assert combined_data_handler.data["results_dem"].iloc[1] != 0  # didn't accidentally set other to zero
    assert combined_data_handler.data["results_turnout"].iloc[1] != 0  # didn't accidentally set other to zero


def test_zero_unreporting_missing_percent_expected_vote_value(va_governor_county_data):
    """
    Set the value and percent reporting for one estimand (dem) as na to test unreporting = "zero"
    """
    election_id = "2017-11-07_VA_G"
    office_id = "G"
    geographic_unit_type = "county"
    estimands = ["turnout", "dem"]
    live_data_handler = MockLiveDataHandler(
        election_id, office_id, geographic_unit_type, estimands, data=va_governor_county_data
    )
    current_data = live_data_handler.data
    current_data["percent_expected_vote"] = 100
    current_data.loc[0, "percent_expected_vote"] = np.nan
    current_data.loc[0, "results_dem"] = np.nan

    va_governor_county_data["baseline_weights"] = va_governor_county_data.baseline_turnout

    combined_data_handler = CombinedDataHandler(
        va_governor_county_data, current_data, estimands, "county", handle_unreporting="zero"
    )
    assert combined_data_handler.data["results_dem"].iloc[0] == 0.0
    assert combined_data_handler.data["percent_expected_vote"].iloc[0] == 0.0
    assert combined_data_handler.data.shape == (133, 34)
    assert combined_data_handler.data["results_dem"].iloc[1] != 0  # didn't accidentally set other to zero


def test_zero_unreporting_random_percent_expected_vote_value(va_governor_county_data):
    """
    Set the value for one estimand (dem) as na to test unreporting = "zero"
    """
    election_id = "2017-11-07_VA_G"
    office_id = "G"
    geographic_unit_type = "county"
    estimands = ["turnout", "dem"]
    live_data_handler = MockLiveDataHandler(
        election_id, office_id, geographic_unit_type, estimands, data=va_governor_county_data
    )
    current_data = live_data_handler.data
    current_data["percent_expected_vote"] = np.random.randint(1, 100, current_data.shape[0])
    current_data.loc[0, "results_dem"] = np.nan

    va_governor_county_data["baseline_weights"] = va_governor_county_data.baseline_turnout

    combined_data_handler = CombinedDataHandler(
        va_governor_county_data, current_data, estimands, "county", handle_unreporting="zero"
    )
    assert combined_data_handler.data["results_dem"].iloc[0] == 0.0  # all values set to 0.0
    assert combined_data_handler.data["percent_expected_vote"].iloc[0] == 0.0
    assert combined_data_handler.data.shape == (133, 34)
    assert combined_data_handler.data["results_dem"].iloc[1] != 0  # didn't accidentally set other to zero


def test_drop_unreporting_missing_single_estimand_value(va_governor_county_data):
    """
    Set the value for one estimand (dem) as na to test unreporting = "drop"
    """
    election_id = "2017-11-07_VA_G"
    office_id = "G"
    geographic_unit_type = "county"
    estimands = ["turnout", "dem"]
    live_data_handler = MockLiveDataHandler(
        election_id, office_id, geographic_unit_type, estimands, data=va_governor_county_data
    )
    current_data = live_data_handler.data
    current_data["percent_expected_vote"] = 100
    current_data.loc[0, "results_dem"] = np.nan

    va_governor_county_data["baseline_weights"] = va_governor_county_data.baseline_turnout

    combined_data_handler = CombinedDataHandler(
        va_governor_county_data, current_data, estimands, "county", handle_unreporting="drop"
    )
    assert combined_data_handler.data.shape == (132, 34)  # dropped one
    assert combined_data_handler.data["results_dem"].iloc[0] != 0  # didn't accidentally set other to zero


def test_get_reporting_data(va_governor_county_data):
    election_id = "2017-11-07_VA_G"
    office = "G"
    geographic_unit_type = "county"
    estimands = ["turnout"]

    live_data_handler = MockLiveDataHandler(
        election_id, office, geographic_unit_type, estimands, data=va_governor_county_data
    )
    current_data = live_data_handler.get_n_fully_reported(n=20)

    va_governor_county_data["baseline_weights"] = va_governor_county_data.baseline_turnout
    va_governor_county_data["last_election_results_turnout"] = va_governor_county_data.baseline_turnout + 1

    # no fixed effects
    combined_data_handler = CombinedDataHandler(va_governor_county_data, current_data, estimands, geographic_unit_type)
<<<<<<< HEAD
    observed_data = combined_data_handler.get_reporting_units(100)
=======
    turnout_factor_lower = 0.5
    turnout_factor_upper = 1.5
    (observed_data, _, _) = combined_data_handler.get_units(100, turnout_factor_lower, turnout_factor_upper, [])
>>>>>>> 39de8f04
    assert observed_data.shape[0] == 20
    assert observed_data.reporting.iloc[0] == 1
    assert observed_data.reporting.sum() == 20


def test_get_reporting_data_dropping_with_turnout_factor(va_governor_county_data):
    election_id = "2017-11-07_VA_G"
    office = "G"
    geographic_unit_type = "county"
    estimands = ["turnout"]

    live_data_handler = MockLiveDataHandler(
        election_id, office, geographic_unit_type, estimands, data=va_governor_county_data
    )
    current_data = live_data_handler.get_n_fully_reported(n=20)

    va_governor_county_data["baseline_weights"] = va_governor_county_data.baseline_turnout
    va_governor_county_data["last_election_results_turnout"] = va_governor_county_data.baseline_turnout + 1

    combined_data_handler = CombinedDataHandler(va_governor_county_data, current_data, estimands, geographic_unit_type)

    turnout_factor_lower = 0.95
    turnout_factor_upper = 1.2
    reporting_units_above_turnout_factor_threshold = combined_data_handler.data[
        combined_data_handler.data.turnout_factor > turnout_factor_upper
    ].shape[0]
    reporting_units_below_turnout_factor_threshold = combined_data_handler.data[
        (combined_data_handler.data.percent_expected_vote == 100)
        & (combined_data_handler.data.turnout_factor < turnout_factor_lower)
    ].shape[0]

<<<<<<< HEAD
    observed_data = combined_data_handler.get_reporting_units(100)
=======
    (observed_data, _, _) = combined_data_handler.get_units(100, turnout_factor_lower, turnout_factor_upper, [])
>>>>>>> 39de8f04

    # 20 units should be reporting,
    # but the additional ones are dropped to unexpected because they are above/below threshold
    # and so are subtracted from the reporting ones
    assert observed_data.shape[0] == 20 - (
        reporting_units_above_turnout_factor_threshold + reporting_units_below_turnout_factor_threshold
    )


def test_get_unexpected_units_county_district(va_assembly_county_data):
    election_id = "2017-11-07_VA_G"
    office = "Y"
    geographic_unit_type = "county-district"
    estimands = ["turnout"]
    unexpected_units = 5

    live_data_handler = MockLiveDataHandler(
        election_id,
        office,
        geographic_unit_type,
        estimands,
        data=va_assembly_county_data,
        unexpected_units=unexpected_units,
    )
    current_data = live_data_handler.get_n_fully_reported(n=20)

    va_assembly_county_data["baseline_weights"] = va_assembly_county_data.baseline_turnout
    va_assembly_county_data["last_election_results_turnout"] = va_assembly_county_data.baseline_turnout + 1

    combined_data_handler = CombinedDataHandler(va_assembly_county_data, current_data, estimands, geographic_unit_type)
<<<<<<< HEAD
    unexpected_data = combined_data_handler.get_unexpected_units(100, ["county_fips", "district"])
=======
    turnout_factor_lower = 0  # set to extreme values so as not to add any more "unexpected"
    turnout_factor_upper = 100
    (_, _, unexpected_data) = combined_data_handler.get_units(
        100, turnout_factor_lower, turnout_factor_upper, ["county_fips", "district"]
    )

>>>>>>> 39de8f04
    assert unexpected_data.shape[0] == unexpected_units
    assert unexpected_data[unexpected_data.county_fips == ""].shape[0] == 0
    assert unexpected_data["county_fips"].map(lambda x: len(x) == 6).all()
    assert unexpected_data[unexpected_data.district == ""].shape[0] == 0
    assert unexpected_data["district"].map(lambda x: len(x) < 6).all()
    # no non-predictive units here
    assert len(unexpected_data[unexpected_data["unit_category"] == "unexpected"]) == unexpected_units


def test_get_unexpected_units_county(va_governor_county_data):
    election_id = "2017-11-07_VA_G"
    office = "G"
    geographic_unit_type = "county"
    estimands = ["turnout"]
    reporting_unexpected_units = 5

    live_data_handler = MockLiveDataHandler(
        election_id,
        office,
        geographic_unit_type,
        estimands,
        data=va_governor_county_data,
        unexpected_units=reporting_unexpected_units,
    )
    current_data = live_data_handler.get_n_fully_reported(n=20)
    # Add an additional row of a nonreporting unexpected unit that we test below
    extra_row = current_data[current_data["geographic_unit_fips"].map(lambda x: len(x)) == 5].head(1)
    extra_row["geographic_unit_fips"] = extra_row["geographic_unit_fips"] + "1"
    extra_row["percent_expected_vote"] = 50
    current_data = pd.concat([current_data, extra_row])

    va_governor_county_data["baseline_weights"] = va_governor_county_data.baseline_turnout
    va_governor_county_data["last_election_results_turnout"] = va_governor_county_data.baseline_turnout + 1

    combined_data_handler = CombinedDataHandler(va_governor_county_data, current_data, estimands, geographic_unit_type)
<<<<<<< HEAD
    unexpected_data = combined_data_handler.get_unexpected_units(100, ["county_fips"])
=======
    turnout_factor_lower = 0.5
    turnout_factor_upper = 1.5
    (_, _, unexpected_data) = combined_data_handler.get_units(
        100, turnout_factor_lower, turnout_factor_upper, ["county_fips"]
    )
>>>>>>> 39de8f04
    assert unexpected_data.shape[0] == reporting_unexpected_units + 1
    assert unexpected_data[unexpected_data.county_fips == ""].shape[0] == 0
    assert unexpected_data["county_fips"].map(lambda x: len(x) == 6).all()
    # test that nonreporting unexpected unit is captured here
    assert unexpected_data[unexpected_data.percent_expected_vote == 50].shape[0] == 1
    # no non-predictive units here
    assert len(unexpected_data[unexpected_data["unit_category"] == "unexpected"]) == reporting_unexpected_units + 1


def test_zero_baseline_turnout_as_unexpected(va_governor_county_data):
    election_id = "2017-11-07_VA_G"
    office = "G"
    geographic_unit_type = "county"
    estimands = ["turnout"]

    live_data_handler = MockLiveDataHandler(
        election_id, office, geographic_unit_type, estimands, data=va_governor_county_data
    )
    current_data = live_data_handler.get_n_fully_reported(n=20)
    # Add an additional row of a nonreporting unexpected unit that we test below
    va_governor_county_data.loc[0, "baseline_turnout"] = 0
    va_governor_county_data["baseline_weights"] = va_governor_county_data.baseline_turnout
    va_governor_county_data["last_election_results_turnout"] = va_governor_county_data.baseline_turnout + 1
    combined_data_handler = CombinedDataHandler(va_governor_county_data, current_data, estimands, geographic_unit_type)
<<<<<<< HEAD
    unexpected_data = combined_data_handler.get_unexpected_units(100, ["county_fips"])
=======
    turnout_factor_lower = 0.5
    turnout_factor_upper = 1.5

    (reporting_units, nonreporting_units, unexpected_data) = combined_data_handler.get_units(
        100, turnout_factor_lower, turnout_factor_upper, ["county_fips"]
    )

>>>>>>> 39de8f04
    assert va_governor_county_data.loc[0].geographic_unit_fips in unexpected_data.geographic_unit_fips.tolist()
    assert len(unexpected_data) == 1
    assert len(unexpected_data[unexpected_data["unit_category"] == "non-modeled"]) == 1

<<<<<<< HEAD
    reporting_units = combined_data_handler.get_reporting_units(100)
    assert len(reporting_units) == 20 - 1
    assert va_governor_county_data.loc[0].geographic_unit_fips not in reporting_units.geographic_unit_fips.tolist()

    nonreporting_units = combined_data_handler.get_nonreporting_units(100)
=======
    assert len(reporting_units) == 20 - 1
    assert va_governor_county_data.loc[0].geographic_unit_fips not in reporting_units.geographic_unit_fips.tolist()

>>>>>>> 39de8f04
    assert va_governor_county_data.loc[0].geographic_unit_fips not in nonreporting_units.geographic_unit_fips.tolist()


def test_turnout_factor_as_non_predictive(va_governor_county_data):
    election_id = "2017-11-07_VA_G"
    office = "G"
    geographic_unit_type = "county"
    estimands = ["turnout"]

    live_data_handler = MockLiveDataHandler(
        election_id, office, geographic_unit_type, estimands, data=va_governor_county_data
    )
    current_data = live_data_handler.get_n_fully_reported(n=133)
    # Add an additional row of a nonreporting unexpected unit that we test below
    va_governor_county_data.loc[0, "baseline_turnout"] = 0
    va_governor_county_data["baseline_weights"] = va_governor_county_data.baseline_turnout
    va_governor_county_data["last_election_results_turnout"] = va_governor_county_data.baseline_turnout + 1
    combined_data_handler = CombinedDataHandler(va_governor_county_data, current_data, estimands, geographic_unit_type)
    turnout_factor_lower = 0.95
    turnout_factor_upper = 1.2
<<<<<<< HEAD
    unexpected_data = combined_data_handler.get_unexpected_units(100, ["county_fips"])
    over = combined_data_handler.data[combined_data_handler.data.turnout_factor >= turnout_factor_upper].shape[0]
    under = combined_data_handler.data[combined_data_handler.data.turnout_factor < turnout_factor_lower].shape[0]
    assert unexpected_data.shape[0] == over + under
=======
    (_, _, unexpected_data) = combined_data_handler.get_units(
        100, turnout_factor_lower, turnout_factor_upper, ["county_fips"]
    )
    over = combined_data_handler.data[combined_data_handler.data.turnout_factor >= turnout_factor_upper].shape[0]
    under = combined_data_handler.data[combined_data_handler.data.turnout_factor < turnout_factor_lower].shape[0]
    assert unexpected_data.shape[0] == over + under
    assert len(unexpected_data[unexpected_data["unit_category"] == "non-modeled"]) == over + under
>>>>>>> 39de8f04
<|MERGE_RESOLUTION|>--- conflicted
+++ resolved
@@ -174,13 +174,8 @@
 
     # no fixed effects
     combined_data_handler = CombinedDataHandler(va_governor_county_data, current_data, estimands, geographic_unit_type)
-<<<<<<< HEAD
-    observed_data = combined_data_handler.get_reporting_units(100)
-=======
-    turnout_factor_lower = 0.5
-    turnout_factor_upper = 1.5
-    (observed_data, _, _) = combined_data_handler.get_units(100, turnout_factor_lower, turnout_factor_upper, [])
->>>>>>> 39de8f04
+    (observed_data, _, _) = combined_data_handler.get_units(100, [])
+
     assert observed_data.shape[0] == 20
     assert observed_data.reporting.iloc[0] == 1
     assert observed_data.reporting.sum() == 20
@@ -212,11 +207,7 @@
         & (combined_data_handler.data.turnout_factor < turnout_factor_lower)
     ].shape[0]
 
-<<<<<<< HEAD
-    observed_data = combined_data_handler.get_reporting_units(100)
-=======
-    (observed_data, _, _) = combined_data_handler.get_units(100, turnout_factor_lower, turnout_factor_upper, [])
->>>>>>> 39de8f04
+    (observed_data, _, _) = combined_data_handler.get_units(100, [])
 
     # 20 units should be reporting,
     # but the additional ones are dropped to unexpected because they are above/below threshold
@@ -247,16 +238,9 @@
     va_assembly_county_data["last_election_results_turnout"] = va_assembly_county_data.baseline_turnout + 1
 
     combined_data_handler = CombinedDataHandler(va_assembly_county_data, current_data, estimands, geographic_unit_type)
-<<<<<<< HEAD
-    unexpected_data = combined_data_handler.get_unexpected_units(100, ["county_fips", "district"])
-=======
-    turnout_factor_lower = 0  # set to extreme values so as not to add any more "unexpected"
-    turnout_factor_upper = 100
-    (_, _, unexpected_data) = combined_data_handler.get_units(
-        100, turnout_factor_lower, turnout_factor_upper, ["county_fips", "district"]
-    )
-
->>>>>>> 39de8f04
+
+    (_, _, unexpected_data) = combined_data_handler.get_units(100, ["county_fips", "district"])
+
     assert unexpected_data.shape[0] == unexpected_units
     assert unexpected_data[unexpected_data.county_fips == ""].shape[0] == 0
     assert unexpected_data["county_fips"].map(lambda x: len(x) == 6).all()
@@ -292,15 +276,9 @@
     va_governor_county_data["last_election_results_turnout"] = va_governor_county_data.baseline_turnout + 1
 
     combined_data_handler = CombinedDataHandler(va_governor_county_data, current_data, estimands, geographic_unit_type)
-<<<<<<< HEAD
-    unexpected_data = combined_data_handler.get_unexpected_units(100, ["county_fips"])
-=======
-    turnout_factor_lower = 0.5
-    turnout_factor_upper = 1.5
-    (_, _, unexpected_data) = combined_data_handler.get_units(
-        100, turnout_factor_lower, turnout_factor_upper, ["county_fips"]
-    )
->>>>>>> 39de8f04
+
+    (_, _, unexpected_data) = combined_data_handler.get_units(100, ["county_fips"])
+
     assert unexpected_data.shape[0] == reporting_unexpected_units + 1
     assert unexpected_data[unexpected_data.county_fips == ""].shape[0] == 0
     assert unexpected_data["county_fips"].map(lambda x: len(x) == 6).all()
@@ -325,32 +303,12 @@
     va_governor_county_data["baseline_weights"] = va_governor_county_data.baseline_turnout
     va_governor_county_data["last_election_results_turnout"] = va_governor_county_data.baseline_turnout + 1
     combined_data_handler = CombinedDataHandler(va_governor_county_data, current_data, estimands, geographic_unit_type)
-<<<<<<< HEAD
-    unexpected_data = combined_data_handler.get_unexpected_units(100, ["county_fips"])
-=======
-    turnout_factor_lower = 0.5
-    turnout_factor_upper = 1.5
-
-    (reporting_units, nonreporting_units, unexpected_data) = combined_data_handler.get_units(
-        100, turnout_factor_lower, turnout_factor_upper, ["county_fips"]
-    )
-
->>>>>>> 39de8f04
+
+    (reporting_units, nonreporting_units, unexpected_data) = combined_data_handler.get_units(100, ["county_fips"])
+
     assert va_governor_county_data.loc[0].geographic_unit_fips in unexpected_data.geographic_unit_fips.tolist()
     assert len(unexpected_data) == 1
     assert len(unexpected_data[unexpected_data["unit_category"] == "non-modeled"]) == 1
-
-<<<<<<< HEAD
-    reporting_units = combined_data_handler.get_reporting_units(100)
-    assert len(reporting_units) == 20 - 1
-    assert va_governor_county_data.loc[0].geographic_unit_fips not in reporting_units.geographic_unit_fips.tolist()
-
-    nonreporting_units = combined_data_handler.get_nonreporting_units(100)
-=======
-    assert len(reporting_units) == 20 - 1
-    assert va_governor_county_data.loc[0].geographic_unit_fips not in reporting_units.geographic_unit_fips.tolist()
-
->>>>>>> 39de8f04
     assert va_governor_county_data.loc[0].geographic_unit_fips not in nonreporting_units.geographic_unit_fips.tolist()
 
 
@@ -371,17 +329,10 @@
     combined_data_handler = CombinedDataHandler(va_governor_county_data, current_data, estimands, geographic_unit_type)
     turnout_factor_lower = 0.95
     turnout_factor_upper = 1.2
-<<<<<<< HEAD
-    unexpected_data = combined_data_handler.get_unexpected_units(100, ["county_fips"])
+
+    (_, _, unexpected_data) = combined_data_handler.get_units(100, ["county_fips"])
+
     over = combined_data_handler.data[combined_data_handler.data.turnout_factor >= turnout_factor_upper].shape[0]
     under = combined_data_handler.data[combined_data_handler.data.turnout_factor < turnout_factor_lower].shape[0]
     assert unexpected_data.shape[0] == over + under
-=======
-    (_, _, unexpected_data) = combined_data_handler.get_units(
-        100, turnout_factor_lower, turnout_factor_upper, ["county_fips"]
-    )
-    over = combined_data_handler.data[combined_data_handler.data.turnout_factor >= turnout_factor_upper].shape[0]
-    under = combined_data_handler.data[combined_data_handler.data.turnout_factor < turnout_factor_lower].shape[0]
-    assert unexpected_data.shape[0] == over + under
-    assert len(unexpected_data[unexpected_data["unit_category"] == "non-modeled"]) == over + under
->>>>>>> 39de8f04
+    assert len(unexpected_data[unexpected_data["unit_category"] == "non-modeled"]) == over + under