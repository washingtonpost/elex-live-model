import numpy as np
import pandas as pd

from elexmodel.handlers.data.CombinedData import CombinedDataHandler
from elexmodel.handlers.data.Featurizer import Featurizer
from elexmodel.handlers.data.LiveData import MockLiveDataHandler
from elexmodel.handlers.data.PreprocessedData import PreprocessedDataHandler


def test_centering_features():
    """
    Test whether centering the features works
    """
    features = ["a", "b", "c", "d"]
    featurizer = Featurizer(features, {})

    df = pd.DataFrame({"a": [1, 1, 1, 1], "b": [2, 2, 2, 2], "c": [3, 3, np.nan, 3], "d": [1, 2, 3, 4]})

    df_new = featurizer.prepare_data(df, center_features=True, scale_features=False, add_intercept=False)
    df_expected_result = pd.DataFrame(
        {
            "a": [0.0, 0.0, 0.0, 0.0],
            "b": [0.0, 0.0, 0.0, 0.0],
            "c": [0.0, 0.0, np.nan, 0.0],
            "d": [-1.5, -0.5, 0.5, 1.5],
        }
    )
    pd.testing.assert_frame_equal(df_new, df_expected_result)


def test_adding_intercept():
    """
    Test adding intercept
    """
    features = ["a", "b", "c"]
    featurizer = Featurizer(features, {})

    df = pd.DataFrame({"a": [2, 2, 2, 2], "b": [3, 3, 3, 3], "c": [1, 2, 3, 4]})

    df_new = featurizer.prepare_data(df, center_features=False, scale_features=False, add_intercept=True)

    assert "intercept" in df_new.columns
    assert "intercept" in featurizer.complete_features
    assert "intercept" in featurizer.active_features
    pd.testing.assert_series_equal(df_new.intercept, pd.Series([1, 1, 1, 1], name="intercept"))


def test_scaling_features():
    """
    Test whether scaling features works
    """
    features = ["a", "b", "c", "d"]
    featurizer = Featurizer(features, {})

    # standard deviations here are 0.5, 1, 2 and inf
    df = pd.DataFrame({"a": [1, 1, 1, 2], "b": [1, 1, 1, 3], "c": [1, 1, 1, 5], "d": [1, 1, 1, 1]})

    df_new = featurizer.prepare_data(df, center_features=False, scale_features=True, add_intercept=False)

    df_expected_result = pd.DataFrame(
        {
            "a": [2.0, 2.0, 2.0, 4.0],
            "b": [1.0, 1.0, 1.0, 3.0],
            "c": [0.5, 0.5, 0.5, 2.5],
            "d": [np.inf, np.inf, np.inf, np.inf],
        }
    )
    pd.testing.assert_frame_equal(df_new, df_expected_result)


def test_column_names():
    """
    This function tests to make sure that the featurizer returns the right columns
    """
    features = ["a", "b", "c"]
    fixed_effects = ["fe_a", "fe_b"]
    featurizer = Featurizer(features, fixed_effects)

    split_fitting_heldout = 4
    # fe_a: "c" exists in fitting but not in heldout, "d" exists in heldout but not in fitting
    # fe_b: "x", "7" and "y" exist in fitting but not in heldout, "z", "w" exist in heldout but not in fitting
    df = pd.DataFrame(
        {
            "a": [5, 3, 1, 5, 2, 2, 2, 2],
            "b": [2, 2, 2, 2, 3, 3, 3, 3],
            "c": [3, 3, 3, 3, 1, 2, 3, 4],
            "d": [1, 2, 3, 4, 5, 3, 1, 5],
            "fe_a": ["a", "a", "b", "c", "a", "a", "b", "d"],
            "fe_b": ["1", "x", "7", "y", "1", "z", "z", "w"],
            "reporting": [1, 1, 1, 1, 0, 0, 0, 0],
            "unit_category": ["expected"] * 8,
        }
    )
    df_new = featurizer.prepare_data(df, center_features=False, scale_features=False, add_intercept=True)

    df_fitting = featurizer.filter_to_active_features(df_new[:split_fitting_heldout])
    df_heldout = featurizer.generate_holdout_data(df_new[split_fitting_heldout:])
    assert (df_fitting.columns == df_heldout.columns).all()

    assert "a" in df_fitting.columns
    assert "a" in df_heldout.columns
    assert "a" in featurizer.features
    assert "a" in featurizer.active_features
    assert "a" in featurizer.complete_features

    assert "fe_a" in featurizer.fixed_effect_cols
    assert "fe_a" in featurizer.fixed_effect_params.keys()

    # a is in fitting and in heldout BUT it's the first and therefore dropped to avoid multicolinearity
    assert "fe_a_a" not in featurizer.expanded_fixed_effects
    assert "fe_a_a" not in featurizer.active_fixed_effects
    assert "fe_a_a" not in featurizer.active_features
    assert "fe_a_a" not in featurizer.complete_features
    assert "fe_a_a" not in df_fitting.columns
    assert "fe_a_a" not in df_heldout.columns

    # b is in fitting and in heldout
    assert "fe_a_b" in featurizer.expanded_fixed_effects
    assert "fe_a_b" in featurizer.active_fixed_effects
    assert "fe_a_b" in featurizer.active_features
    assert "fe_a_b" in featurizer.complete_features
    assert "fe_a_b" in df_fitting.columns
    assert "fe_a_b" in df_heldout.columns

    # c is in fitting but not in heldout
    assert "fe_a_c" in featurizer.expanded_fixed_effects
    assert "fe_a_c" in featurizer.active_fixed_effects
    assert "fe_a_c" in featurizer.active_features
    assert "fe_a_c" in featurizer.complete_features
    assert "fe_a_c" in df_fitting.columns
    assert "fe_a_c" in df_heldout.columns  # should still be in heldout since added manually

    # d is not in fitting but in heldout
    assert "fe_a_d" in featurizer.expanded_fixed_effects
    assert "fe_a_d" not in featurizer.active_fixed_effects
    assert "fe_a_d" not in featurizer.active_features
    assert "fe_a_d" in featurizer.complete_features
    assert "fe_a_d" not in df_fitting.columns
    assert "fe_a_d" not in df_heldout.columns


def test_generating_heldout_set():
    """
    This test makes sure the heldout set is as expected
    """
    features = ["a", "b", "c"]
    fixed_effects = ["fe_a", "fe_b"]
    featurizer = Featurizer(features, fixed_effects)

    split_fitting_heldout = 4
    # fe_a: "c" exists in fitting but not in heldout, "d" exists in heldout but not in fitting
    # fe_b: "x", "7" and "y" exist in fitting but not in heldout, "z", "w" exist in heldout but not in fitting
    df = pd.DataFrame(
        {
            "a": [5, 3, 1, 5, 2, 2, 2, 2],
            "b": [2, 2, 2, 2, 3, 3, 3, 3],
            "c": [3, 3, 3, 3, 1, 2, 3, 4],
            "d": [1, 2, 3, 4, 5, 3, 1, 5],
            "fe_a": ["a", "a", "b", "c", "a", "a", "b", "d"],
            "fe_b": ["1", "x", "7", "y", "1", "z", "z", "w"],
            "reporting": [1, 1, 1, 1, 0, 0, 0, 0],
            "unit_category": ["expected"] * 8,
        }
    )

    df_new = featurizer.prepare_data(df, center_features=False, scale_features=False, add_intercept=True)

    df_heldout = featurizer.generate_holdout_data(df_new[split_fitting_heldout:])

    "a" in df_heldout.columns
    "b" in df_heldout.columns
    "c" in df_heldout.columns
    "d" not in df_heldout.columns  # not specified in features

    "fe_a_a" not in df_heldout.columns  # dropped to avoid multicolinearity
    "fe_a_b" in df_heldout.columns
    "fe_a_c" in df_heldout.columns
    "fe_a_d" not in df_heldout.columns  # not an active fixed effect

    assert df_heldout.loc[6, "fe_a_b"] == 1  # since row 6 has an active fixed effect
    assert df_heldout.loc[7, "fe_a_b"] == 1 / 3  # since row 7 has an inactive fixed effect
    assert df_heldout.loc[7, "fe_a_c"] == 1 / 3  # since row 7 has an inactive fixed effect

    "fe_b_1" not in df_heldout.columns  # dropped to avoid multicolinearity
    "fe_b_x" in df_heldout.columns
    "fe_b_z" not in df_heldout.columns  # inactive

    assert df_heldout.loc[6, "fe_a_b"] == 1  # since row 6 has an active fixed effect
    assert df_heldout.loc[7, "fe_a_b"] == 1 / 3  # since row 7 has an inactive fixed effect
    assert df_heldout.loc[7, "fe_a_c"] == 1 / 3  # since row 7 has an inactive fixed effect

    # element 4 has the dropped fixed effect value in fe_b and so should only have an intercept
    assert df_heldout.loc[4, "intercept"] == 1
    assert df_heldout.loc[4, "fe_b_7"] == 0
    assert df_heldout.loc[4, "fe_b_x"] == 0
    assert df_heldout.loc[4, "fe_b_y"] == 0

    # row 5 has an inactive fixed effect
    assert df_heldout.loc[5, "intercept"] == 1
    assert df_heldout.loc[5, "fe_b_7"] == 1 / 4
    assert df_heldout.loc[5, "fe_b_x"] == 1 / 4
    assert df_heldout.loc[5, "fe_b_y"] == 1 / 4


def test_expanding_fixed_effects_basic():
    fixed_effects = {"c1": ["all"]}
    featurizer = Featurizer([], fixed_effects)
    df = pd.DataFrame({"c1": ["a", "b", "b", "c"], "c2": ["w", "x", "y", "z"], "c3": [2, 4, 1, 9]})
    expanded = featurizer._expand_fixed_effects(df)
    pd.testing.assert_frame_equal(
        expanded.sort_index(axis=1),
        pd.DataFrame(
            {
                "c2": ["w", "x", "y", "z"],
                "c3": [2, 4, 1, 9],
                "c1_a": [1, 0, 0, 0],
                "c1_b": [0, 1, 1, 0],
                "c1_c": [0, 0, 0, 1],
                "c1": ["a", "b", "b", "c"],
            }
        ).sort_index(axis=1),
    )

    df = pd.DataFrame({"c1": ["a", "b", "b", "c"], "c2": ["w", "x", "y", "z"], "c3": [2, 4, 1, 9]})
    expanded = featurizer._expand_fixed_effects(df)
    pd.testing.assert_frame_equal(
        expanded.sort_index(axis=1),
        pd.DataFrame(
            {
                "c2": ["w", "x", "y", "z"],
                "c3": [2, 4, 1, 9],
                "c1_a": [1, 0, 0, 0],
                "c1_b": [0, 1, 1, 0],
                "c1_c": [0, 0, 0, 1],
                "c1": ["a", "b", "b", "c"],
            }
        ).sort_index(axis=1),
    )

    fixed_effects = {"c1": ["all"], "c2": ["all"]}
    featurizer = Featurizer([], fixed_effects)
    expanded = featurizer._expand_fixed_effects(df)
    pd.testing.assert_frame_equal(
        expanded.sort_index(axis=1),
        pd.DataFrame(
            {
                "c3": [2, 4, 1, 9],
                "c1_a": [1, 0, 0, 0],
                "c1_b": [0, 1, 1, 0],
                "c1_c": [0, 0, 0, 1],
                "c2_w": [1, 0, 0, 0],
                "c2_x": [0, 1, 0, 0],
                "c2_y": [0, 0, 1, 0],
                "c2_z": [0, 0, 0, 1],
                "c1": ["a", "b", "b", "c"],
                "c2": ["w", "x", "y", "z"],
            }
        ).sort_index(axis=1),
    )


def test_expand_fixed_effects_selective():
    fixed_effects = {"c1": ["a", "b"]}
    featurizer = Featurizer([], fixed_effects)
    df = pd.DataFrame({"c1": ["a", "b", "b", "c"], "c2": ["w", "x", "y", "z"], "c3": [2, 4, 1, 9]})
    expanded = featurizer._expand_fixed_effects(df)
    pd.testing.assert_frame_equal(
        expanded.sort_index(axis=1),
        pd.DataFrame(
            {
                "c2": ["w", "x", "y", "z"],
                "c3": [2, 4, 1, 9],
                "c1_a": [1, 0, 0, 0],
                "c1_b": [0, 1, 1, 0],
                "c1_other": [0, 0, 0, 1],
                "c1": ["a", "b", "b", "c"],
            }
        ).sort_index(axis=1),
    )

    fixed_effects = {"c1": ["a"], "c2": ["w", "x"]}
    featurizer = Featurizer([], fixed_effects)
    expanded = featurizer._expand_fixed_effects(df)
    pd.testing.assert_frame_equal(
        expanded.sort_index(axis=1),
        pd.DataFrame(
            {
                "c1": ["a", "b", "b", "c"],
                "c2": ["w", "x", "y", "z"],
                "c3": [2, 4, 1, 9],
                "c1_a": [1, 0, 0, 0],
                "c1_other": [0, 1, 1, 1],
                "c2_other": [0, 0, 1, 1],
                "c2_w": [1, 0, 0, 0],
                "c2_x": [0, 1, 0, 0],
            }
        ).sort_index(axis=1),
    )

    fixed_effects = {"c1": ["all"], "c2": ["w", "x"]}
    featurizer = Featurizer([], fixed_effects)
    expanded = featurizer._expand_fixed_effects(df)

    pd.testing.assert_frame_equal(
        expanded.sort_index(axis=1),
        pd.DataFrame(
            {
                "c1": ["a", "b", "b", "c"],
                "c2": ["w", "x", "y", "z"],
                "c3": [2, 4, 1, 9],
                "c1_a": [1, 0, 0, 0],
                "c1_b": [0, 1, 1, 0],
                "c1_c": [0, 0, 0, 1],
                "c2_other": [0, 0, 1, 1],
                "c2_w": [1, 0, 0, 0],
                "c2_x": [0, 1, 0, 0],
            }
        ).sort_index(axis=1),
    )


def test_generate_fixed_effects(va_governor_county_data):
    """
    We test adding one or two fixed effects. This test assumes that all units are reporting,
    and therefore all fixed effect categories will exist in reporting_units. That means that
    all fixed effect categories get added to nonreporting_units.
    """
    election_id = "2017-11-07_VA_G"
    office = "G"
    geographic_unit_type = "county"
    estimands = ["turnout"]
    estimand_baseline = {"turnout": "turnout"}
    live_data_handler = MockLiveDataHandler(
        election_id, office, geographic_unit_type, estimands, data=va_governor_county_data
    )
    current_data = live_data_handler.get_n_fully_reported(n=va_governor_county_data.shape[0])

    preprocessed_data_handler = PreprocessedDataHandler(
        election_id, office, geographic_unit_type, estimands, estimand_baseline, data=va_governor_county_data
    )

    combined_data_handler = CombinedDataHandler(
        preprocessed_data_handler.data,
        current_data,
        estimands,
        "county",
        handle_unreporting="drop",
    )

    (reporting_data, nonreporting_data, _) = combined_data_handler.get_units(99, 0.5, 1.5, [], [], False, False, 2, [])

    featurizer = Featurizer([], {"county_classification": "all"})

    n_train = reporting_data.shape[0]
    all_units = pd.concat([reporting_data, nonreporting_data], axis=0)

    x_all = featurizer.prepare_data(all_units, center_features=False, scale_features=False, add_intercept=True)

    reporting_data_features = featurizer.filter_to_active_features(x_all[:n_train])
    nonreporting_data_features = featurizer.generate_holdout_data(x_all[n_train:])

    assert combined_data_handler.data.shape == (133, 35)
    n_expected_columns = 6  # (6 - 1) fixed effects + 1 intercept
    assert reporting_data_features.shape == (133, n_expected_columns)
    assert nonreporting_data_features.shape == (0, n_expected_columns)

    assert "county_classification_nova" in reporting_data_features.columns
    assert "county_classification_nova" in nonreporting_data_features.columns

    assert "county_classification" in featurizer.fixed_effect_cols
    assert len(featurizer.expanded_fixed_effects) == 5  # 6 - 1
    assert len(featurizer.active_fixed_effects) == 5

    combined_data_handler = CombinedDataHandler(
        va_governor_county_data,
        current_data,
        estimands,
        "county",
        handle_unreporting="drop",
    )

    featurizer = Featurizer([], {"county_classification": ["all"], "county_fips": ["all"]})

    (reporting_data, nonreporting_data, _) = combined_data_handler.get_units(99, 0.5, 1.5, [], [], False, False, 2, [])

    n_train = reporting_data.shape[0]
    all_units = pd.concat([reporting_data, nonreporting_data], axis=0)

    x_all = featurizer.prepare_data(all_units, center_features=False, scale_features=False, add_intercept=True)

    reporting_data_features = featurizer.filter_to_active_features(x_all[:n_train])
    nonreporting_data_features = featurizer.generate_holdout_data(x_all[n_train:])

    assert combined_data_handler.data.shape == (133, 35)

    n_expected_columns = 138  # (6 - 1) + (133 - 1) fixed effects + 1 intercept
    assert reporting_data_features.shape == (133, n_expected_columns)
    assert nonreporting_data_features.shape == (0, n_expected_columns)

    assert "county_classification_nova" in reporting_data_features.columns
    assert "county_classification_nova" in nonreporting_data_features.columns

    assert "county_fips_51790" in reporting_data_features.columns
    assert "county_fips_51790" in nonreporting_data_features.columns

    assert "county_classification" in featurizer.fixed_effect_cols
    assert "county_fips" in featurizer.fixed_effect_cols
    assert len(featurizer.expanded_fixed_effects) == 137  # 6 + 133 - 2


def test_generate_fixed_effects_not_all_reporting(va_governor_county_data):
    """
    This tests adding fixed effects when not all units are reporting and therefore
    only a subset of the fixed effect categories are added as columns to the reporting data
    """
    election_id = "2017-11-07_VA_G"
    office = "G"
    geographic_unit_type = "county"
    estimands = ["turnout"]
    estimand_baseline = {"turnout": "turnout"}
    n = 10
    live_data_handler = MockLiveDataHandler(
        election_id, office, geographic_unit_type, estimands, data=va_governor_county_data
    )
    current_data = live_data_handler.get_n_fully_reported(n=n)

    preprocessed_data_handler = PreprocessedDataHandler(
        election_id, office, geographic_unit_type, estimands, estimand_baseline, data=va_governor_county_data
    )

    combined_data_handler = CombinedDataHandler(
        preprocessed_data_handler.data,
        current_data,
        estimands,
        "county",
        handle_unreporting="drop",
    )

    (reporting_data, nonreporting_data, _) = combined_data_handler.get_units(99, 0.5, 1.5, [], [], False, False, 2, [])

    featurizer = Featurizer([], {"county_fips": ["all"]})
    n_train = reporting_data.shape[0]
    all_units = pd.concat([reporting_data, nonreporting_data], axis=0)

    x_all = featurizer.prepare_data(all_units, center_features=False, scale_features=False, add_intercept=True)

    reporting_data_features = featurizer.filter_to_active_features(x_all[:n_train])
    nonreporting_data_features = featurizer.generate_holdout_data(x_all[n_train:])

    assert combined_data_handler.data.shape == (133, 35)

    n_expected_columns = (n - 1) + 1  # minus 1 for dropped fixed effect, plus 1 for intercept
    assert reporting_data_features.shape == (n, n_expected_columns)
    assert nonreporting_data_features.shape == (133 - n, n_expected_columns)

    assert "county_fips_51001" not in reporting_data_features.columns  # dropped from get_dummies because first
    assert "county_fips_51001" not in nonreporting_data_features.columns  # therefore not added manually

    assert "county_fips_51003" in reporting_data_features.columns  # in here because get_dummies
    assert (
        "county_fips_51003" in nonreporting_data_features.columns
    )  # in here because manaully added (since in reporting_units)

    assert "county_fips_51790" not in reporting_data_features.columns  # not in here because not reporting
    assert (
        "county_fips_51790" not in nonreporting_data_features.columns
    )  # not in here because not in featurizer.complete_features

    assert "county_fips" in featurizer.fixed_effect_cols
    assert len(featurizer.expanded_fixed_effects) == 133 - 1
    assert len(featurizer.active_fixed_effects) == n - 1

    assert not reporting_data_features["county_fips_51009"].isnull().any()


def test_generate_fixed_effects_mixed_reporting(va_governor_precinct_data):
    """
    This tests adding fixed effects when not all units are reporting but units from the fixed
    effects appear in both the reporting and the nonreporting set.
    """
    election_id = "2017-11-07_VA_G"
    office = "G"
    geographic_unit_type = "precinct"
    estimands = ["turnout"]
    estimand_baseline = {"turnout": "turnout"}
    n = 100
    live_data_handler = MockLiveDataHandler(
        election_id, office, geographic_unit_type, estimands, data=va_governor_precinct_data
    )
    current_data = live_data_handler.get_n_fully_reported(n=n)

    preprocessed_data_handler = PreprocessedDataHandler(
        election_id, office, geographic_unit_type, estimands, estimand_baseline, data=va_governor_precinct_data
    )

    combined_data_handler = CombinedDataHandler(
        preprocessed_data_handler.data,
        current_data,
        estimands,
        "county",
        handle_unreporting="drop",
    )

    (reporting_data, nonreporting_data, _) = combined_data_handler.get_units(99, 0.5, 1.5, [], [], False, False, 2, [])

    featurizer = Featurizer([], ["county_fips"])

    n_train = reporting_data.shape[0]
    n_test = nonreporting_data.shape[0]
    all_units = pd.concat([reporting_data, nonreporting_data], axis=0)

    x_all = featurizer.prepare_data(all_units, center_features=False, scale_features=False, add_intercept=True)

    reporting_data_features = featurizer.filter_to_active_features(x_all[:n_train])
    nonreporting_data_features = featurizer.generate_holdout_data(x_all[n_train:])

    assert combined_data_handler.data.shape == (2360, 35)

    n_expected_columns = 7  # when n = 100 we get to county 51013 (minus dropped fixed effect, plus intercept)
    assert reporting_data_features.shape == (n_train, n_expected_columns)  # use n_train since dropping columns
    assert nonreporting_data_features.shape == (n_test, n_expected_columns)

    assert "county_fips_51001" not in reporting_data_features.columns  # dropped from get_dummies because first
    assert "county_fips_51001" not in nonreporting_data_features.columns  # therefore not added manually

    assert "county_fips_51003" in reporting_data_features.columns  # in here because get_dummies
    assert (
        "county_fips_51003" in nonreporting_data_features.columns
    )  # in here because manaully added (because in reporting_data)

    assert "county_fips_51013" in reporting_data_features.columns  # in here because get_dummies
    assert (
        "county_fips_51013" in nonreporting_data_features.columns
    )  # in here because get_dummies (and in featurizer.complete_features)

    assert "county_fips_51790" not in reporting_data_features.columns  # not in here because not reporting
    assert (
        "county_fips_51790" not in nonreporting_data_features.columns
    )  # not in here because not in featurizer.complete_features

    assert "county_fips" in featurizer.fixed_effect_cols
    assert len(featurizer.expanded_fixed_effects) == 133 - 1


def test_separate_state_model():
    """
    This function tests to make sure that the featurizer returns the right columns
    """
    features = ["a", "b", "c"]
    fixed_effects = ["fe_a", "fe_b"]
    states_for_separate_model = ["CC"]

    featurizer = Featurizer(features, fixed_effects, states_for_separate_model)

    df = pd.DataFrame(
        {
            "postal_code": ["AA", "AA", "BB", "BB", "CC", "CC", "CC", "DD"],
            "a": [5, 3, 1, 5, 2, 2, 2, 2],
            "b": [2, 2, 2, 2, 3, 3, 3, 3],
            "c": [3, 3, 3, 3, 1, 2, 3, 4],
            "d": [1, 2, 3, 4, 5, 3, 1, 5],
            "fe_a": ["a", "a", "b", "c", "a", "a", "b", "d"],
            "fe_b": ["1", "x", "7", "y", "1", "z", "z", "w"],
            "reporting": [1, 1, 1, 1, 1, 0, 0, 0],
            "unit_category": ["expected"] * 8,
        }
    )

    df_new = featurizer.prepare_data(df, center_features=False, scale_features=False, add_intercept=True)
    assert df_new.loc[df.postal_code != "CC", "intercept"].all() == 1
    assert df_new.loc[df.postal_code == "CC", "intercept"].all() == 0
<<<<<<< HEAD
    assert df_new.loc[df.postal_code != "CC", "intercept_CC"].all() == 0
    assert df_new.loc[df.postal_code == "CC", "intercept_CC"].all() == 1
=======
>>>>>>> 65922a34

    assert df_new.loc[df.postal_code != "CC", "a"].all() > 0
    assert df_new.loc[df.postal_code == "CC", "a"].all() == 0
    assert df_new.loc[df.postal_code != "CC", "a_CC"].all() == 0
    assert df_new.loc[df.postal_code == "CC", "a_CC"].all() > 0

    assert df_new.loc[df.postal_code != "CC", "b"].all() > 0
    assert df_new.loc[df.postal_code == "CC", "b"].all() == 0
    assert df_new.loc[df.postal_code != "CC", "b_CC"].all() == 0
    assert df_new.loc[df.postal_code == "CC", "b_CC"].all() > 0

    assert df_new.loc[df.postal_code != "CC", "c"].all() > 0
    assert df_new.loc[df.postal_code == "CC", "c"].all() == 0
    assert df_new.loc[df.postal_code != "CC", "c_CC"].all() == 0
    assert df_new.loc[df.postal_code == "CC", "c_CC"].all() > 0

    # slightly more complicated, with two states
    states_for_separate_model = ["BB", "CC"]
    featurizer = Featurizer(features, fixed_effects, states_for_separate_model)
    df_new = featurizer.prepare_data(df, center_features=False, scale_features=False, add_intercept=True)

    assert df_new.loc[(df.postal_code != "CC") & (df.postal_code != "BB"), "intercept"].all() == 1
    assert df_new.loc[df.postal_code == "CC", "intercept"].all() == 0
    assert df_new.loc[df.postal_code == "BB", "intercept"].all() == 0
<<<<<<< HEAD
    assert df_new.loc[(df.postal_code != "CC") & (df.postal_code != "BB"), "intercept_CC"].all() == 0
    assert df_new.loc[(df.postal_code != "CC") & (df.postal_code != "BB"), "intercept_BB"].all() == 0
    assert df_new.loc[df.postal_code == "CC", "intercept_CC"].all() == 1
    assert df_new.loc[df.postal_code == "BB", "intercept_BB"].all() == 1
    assert df_new.loc[df.postal_code == "CC", "intercept_BB"].all() == 0
    assert df_new.loc[df.postal_code == "BB", "intercept_CC"].all() == 0
=======
>>>>>>> 65922a34

    assert df_new.loc[(df.postal_code != "CC") & (df.postal_code != "BB"), "a"].all() > 0
    assert df_new.loc[df.postal_code == "CC", "a"].all() == 0
    assert df_new.loc[df.postal_code == "BB", "a"].all() == 0
    assert df_new.loc[(df.postal_code != "CC") & (df.postal_code != "BB"), "a_CC"].all() == 0
    assert df_new.loc[(df.postal_code != "CC") & (df.postal_code != "BB"), "a_BB"].all() == 0
    assert df_new.loc[df.postal_code == "CC", "a_CC"].all() > 0
    assert df_new.loc[df.postal_code == "BB", "a_BB"].all() > 0
    assert df_new.loc[df.postal_code == "CC", "a_BB"].all() == 0
    assert df_new.loc[df.postal_code == "BB", "a_CC"].all() == 0

    # if postal code is in fixed effect, then don't add indivdual intercepts
    fixed_effects = ["fe_a", "fe_b", "postal_code"]
    featurizer = Featurizer(features, fixed_effects, states_for_separate_model)
    df_new = featurizer.prepare_data(df, center_features=False, scale_features=False, add_intercept=True)

    assert df_new.loc[(df.postal_code != "CC") & (df.postal_code != "BB"), "intercept"].all() == 1
    assert df_new.loc[df.postal_code == "CC", "intercept"].all() == 0
<<<<<<< HEAD
    assert df_new.loc[df.postal_code == "BB", "intercept"].all() == 0
    assert "intercept_BB" not in df_new.columns
    assert "intercept_CC" not in df_new.columns
=======
    assert df_new.loc[df.postal_code == "BB", "intercept"].all() == 0
>>>>>>> 65922a34
<|MERGE_RESOLUTION|>--- conflicted
+++ resolved
@@ -569,11 +569,6 @@
     df_new = featurizer.prepare_data(df, center_features=False, scale_features=False, add_intercept=True)
     assert df_new.loc[df.postal_code != "CC", "intercept"].all() == 1
     assert df_new.loc[df.postal_code == "CC", "intercept"].all() == 0
-<<<<<<< HEAD
-    assert df_new.loc[df.postal_code != "CC", "intercept_CC"].all() == 0
-    assert df_new.loc[df.postal_code == "CC", "intercept_CC"].all() == 1
-=======
->>>>>>> 65922a34
 
     assert df_new.loc[df.postal_code != "CC", "a"].all() > 0
     assert df_new.loc[df.postal_code == "CC", "a"].all() == 0
@@ -598,15 +593,6 @@
     assert df_new.loc[(df.postal_code != "CC") & (df.postal_code != "BB"), "intercept"].all() == 1
     assert df_new.loc[df.postal_code == "CC", "intercept"].all() == 0
     assert df_new.loc[df.postal_code == "BB", "intercept"].all() == 0
-<<<<<<< HEAD
-    assert df_new.loc[(df.postal_code != "CC") & (df.postal_code != "BB"), "intercept_CC"].all() == 0
-    assert df_new.loc[(df.postal_code != "CC") & (df.postal_code != "BB"), "intercept_BB"].all() == 0
-    assert df_new.loc[df.postal_code == "CC", "intercept_CC"].all() == 1
-    assert df_new.loc[df.postal_code == "BB", "intercept_BB"].all() == 1
-    assert df_new.loc[df.postal_code == "CC", "intercept_BB"].all() == 0
-    assert df_new.loc[df.postal_code == "BB", "intercept_CC"].all() == 0
-=======
->>>>>>> 65922a34
 
     assert df_new.loc[(df.postal_code != "CC") & (df.postal_code != "BB"), "a"].all() > 0
     assert df_new.loc[df.postal_code == "CC", "a"].all() == 0
@@ -625,10 +611,4 @@
 
     assert df_new.loc[(df.postal_code != "CC") & (df.postal_code != "BB"), "intercept"].all() == 1
     assert df_new.loc[df.postal_code == "CC", "intercept"].all() == 0
-<<<<<<< HEAD
-    assert df_new.loc[df.postal_code == "BB", "intercept"].all() == 0
-    assert "intercept_BB" not in df_new.columns
-    assert "intercept_CC" not in df_new.columns
-=======
-    assert df_new.loc[df.postal_code == "BB", "intercept"].all() == 0
->>>>>>> 65922a34
+    assert df_new.loc[df.postal_code == "BB", "intercept"].all() == 0