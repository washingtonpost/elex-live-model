--- conflicted
+++ resolved
@@ -38,21 +38,12 @@
     df = pd.DataFrame({"a": [2, 2, 2, 2], "b": [3, 3, 3, 3], "c": [1, 2, 3, 4]})
 
     df_new = featurizer.prepare_data(df, center_features=False, scale_features=False, add_intercept=True)
-<<<<<<< HEAD
 
     assert "intercept" in df_new.columns
     assert "intercept" in featurizer.complete_features
     assert "intercept" in featurizer.active_features
     pd.testing.assert_series_equal(df_new.intercept, pd.Series([1, 1, 1, 1], name="intercept"))
 
-=======
-
-    assert "intercept" in df_new.columns
-    assert "intercept" in featurizer.complete_features
-    assert "intercept" in featurizer.active_features
-    pd.testing.assert_series_equal(df_new.intercept, pd.Series([1, 1, 1, 1], name="intercept"))
->>>>>>> 1d46dd64
-
 def test_scaling_features():
     """
     Test whether scaling features works
@@ -60,22 +51,9 @@
     features = ["a", "b", "c", "d"]
     featurizer = Featurizer(features, {})
 
-<<<<<<< HEAD
     # standard deviations here are 0.5, 1, 2 and inf
     df = pd.DataFrame({"a": [1, 1, 1, 2], "b": [1, 1, 1, 3], "c": [1, 1, 1, 5], "d": [1, 1, 1, 1]})
 
-=======
-def test_scaling_features():
-    """
-    Test whether scaling features works
-    """
-    features = ["a", "b", "c", "d"]
-    featurizer = Featurizer(features, {})
-
-    # standard deviations here are 0.5, 1, 2 and inf
-    df = pd.DataFrame({"a": [1, 1, 1, 2], "b": [1, 1, 1, 3], "c": [1, 1, 1, 5], "d": [1, 1, 1, 1]})
-
->>>>>>> 1d46dd64
     df_new = featurizer.prepare_data(df, center_features=False, scale_features=True, add_intercept=False)
 
     df_expected_result = pd.DataFrame(
@@ -112,10 +90,6 @@
             "expected": [True, True, True, True, False, False, False, False],
         }
     )
-<<<<<<< HEAD
-
-=======
->>>>>>> 1d46dd64
     df_new = featurizer.prepare_data(df, center_features=False, scale_features=False, add_intercept=True)
 
     df_fitting = featurizer.filter_to_active_features(df_new[:split_fitting_heldout])
@@ -202,11 +176,7 @@
     "fe_a_c" in df_heldout.columns
     "fe_a_d" not in df_heldout.columns  # not an active fixed effect
 
-<<<<<<< HEAD
-    assert df_heldout.loc[6, "fe_a_b"] == 1  # since row 7 has an inactive fixed effect
-=======
     assert df_heldout.loc[6, "fe_a_b"] == 1  # since row 6 has an active fixed effect
->>>>>>> 1d46dd64
     assert df_heldout.loc[7, "fe_a_b"] == 1 / 3  # since row 7 has an inactive fixed effect
     assert df_heldout.loc[7, "fe_a_c"] == 1 / 3  # since row 7 has an inactive fixed effect
 
@@ -214,11 +184,7 @@
     "fe_b_x" in df_heldout.columns
     "fe_b_z" not in df_heldout.columns  # inactive
 
-<<<<<<< HEAD
-    assert df_heldout.loc[6, "fe_a_b"] == 1  # since row 7 has an inactive fixed effect
-=======
     assert df_heldout.loc[6, "fe_a_b"] == 1  # since row 6 has an active fixed effect
->>>>>>> 1d46dd64
     assert df_heldout.loc[7, "fe_a_b"] == 1 / 3  # since row 7 has an inactive fixed effect
     assert df_heldout.loc[7, "fe_a_c"] == 1 / 3  # since row 7 has an inactive fixed effect
 
@@ -386,17 +352,8 @@
     featurizer = Featurizer([], {"county_classification": "all"})
 
     n_train = reporting_data.shape[0]
-<<<<<<< HEAD
     n_test = nonreporting_data.shape[0]
     all_units = pd.concat([reporting_data, nonreporting_data], axis=0)
-=======
-    all_units = pd.concat([reporting_data, nonreporting_data], axis=0)
-
-    x_all = featurizer.prepare_data(all_units, center_features=False, scale_features=False, add_intercept=True)
-
-    reporting_data_features = featurizer.filter_to_active_features(x_all[:n_train])
-    nonreporting_data_features = featurizer.generate_holdout_data(x_all[n_train:])
->>>>>>> 1d46dd64
 
     x_all = featurizer.prepare_data(all_units, center_features=False, scale_features=False, add_intercept=True)
 
@@ -430,10 +387,6 @@
     nonreporting_data = combined_data_handler.get_nonreporting_units(99)
 
     n_train = reporting_data.shape[0]
-<<<<<<< HEAD
-    n_test = nonreporting_data.shape[0]
-=======
->>>>>>> 1d46dd64
     all_units = pd.concat([reporting_data, nonreporting_data], axis=0)
 
     x_all = featurizer.prepare_data(all_units, center_features=False, scale_features=False, add_intercept=True)
@@ -491,19 +444,12 @@
 
     featurizer = Featurizer([], {"county_fips": ["all"]})
     n_train = reporting_data.shape[0]
-<<<<<<< HEAD
-    n_test = nonreporting_data.shape[0]
-    all_units = pd.concat([reporting_data, nonreporting_data], axis=0)
-
-    x_all = featurizer.prepare_data(all_units, center_features=False, scale_features=False, add_intercept=True)
-=======
     all_units = pd.concat([reporting_data, nonreporting_data], axis=0)
 
     x_all = featurizer.prepare_data(all_units, center_features=False, scale_features=False, add_intercept=True)
 
     reporting_data_features = featurizer.filter_to_active_features(x_all[:n_train])
     nonreporting_data_features = featurizer.generate_holdout_data(x_all[n_train:])
->>>>>>> 1d46dd64
 
     reporting_data_features = featurizer.filter_to_active_features(x_all[:n_train])
     nonreporting_data_features = featurizer.generate_holdout_data(x_all[n_train:])
@@ -572,12 +518,9 @@
     all_units = pd.concat([reporting_data, nonreporting_data], axis=0)
 
     x_all = featurizer.prepare_data(all_units, center_features=False, scale_features=False, add_intercept=True)
-<<<<<<< HEAD
-=======
 
     reporting_data_features = featurizer.filter_to_active_features(x_all[:n_train])
     nonreporting_data_features = featurizer.generate_holdout_data(x_all[n_train:])
->>>>>>> 1d46dd64
 
     reporting_data_features = featurizer.filter_to_active_features(x_all[:n_train])
     nonreporting_data_features = featurizer.generate_holdout_data(x_all[n_train:])
